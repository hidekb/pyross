from itertools import compress
from scipy import sparse
from scipy.integrate import solve_ivp, quad
from scipy.optimize import minimize, approx_fprime
from scipy.stats import lognorm
from scipy.linalg import solve_triangular, rq
import numpy as np
from scipy.interpolate import make_interp_spline
from scipy.linalg import eig
cimport numpy as np
cimport cython
from math import isclose
import time, sympy
from sympy import MutableDenseNDimArray as Array
from sympy import Inverse, tensorcontraction, tensorproduct, permutedims
from scipy import interpolate
import dill
import hashlib

try:
    # Optional support for nested sampling.
    import dynesty
except ImportError:
    dynesty = None

try:
    # Optional support for MCMC sampling.
    import emcee
except ImportError:
    emcee = None

try:
    # Optional support for multiprocessing in the minimization function.
    import pathos.multiprocessing as pathos_mp
except ImportError:
    pathos_mp = None

import pyross.deterministic
cimport pyross.deterministic
import pyross.contactMatrix
from pyross.utils_python import *
from libc.math cimport sqrt, log, INFINITY
cdef double PI = 3.14159265359


DTYPE   = np.float
ctypedef np.float_t DTYPE_t
ctypedef np.uint8_t BOOL_t

@cython.wraparound(False)
@cython.boundscheck(False)
@cython.cdivision(True)
@cython.nonecheck(False)
cdef class SIR_type:
    '''Parent class for inference for all SIR-type classes listed below

    All subclasses use the same functions to perform inference, which are documented below.
    '''

    cdef:
        readonly Py_ssize_t nClass, M, steps, dim, vec_size
        readonly double Omega, rtol_det, rtol_lyapunov
        readonly np.ndarray beta, gIa, gIs, fsa, _xm
        readonly np.ndarray alpha, fi, CM, dsigmadt, J, B, J_mat, B_vec, U
        readonly np.ndarray flat_indices1, flat_indices2, flat_indices, rows, cols
        readonly str det_method, lyapunov_method
        readonly dict class_index_dict
        readonly list param_keys, _interp
        readonly object contactMatrix
        readonly bint param_mapping_enabled


    def __init__(self, parameters, nClass, M, fi, Omega, steps, det_method, lyapunov_method, rtol_det, rtol_lyapunov):
        self.Omega = Omega
        self.M = M
        self.fi = fi
        assert steps >= 2, 'Number of steps must be at least 2'
        self.steps = steps
        self.set_params(parameters)
        self.det_method=det_method
        self.lyapunov_method=lyapunov_method
        self.rtol_det = rtol_det
        self.rtol_lyapunov = rtol_lyapunov

        self.dim = nClass*M
        self.nClass = nClass
        self.vec_size = int(self.dim*(self.dim+1)/2)
        self.CM = np.empty((M, M), dtype=DTYPE)
        self.dsigmadt = np.zeros((self.vec_size), dtype=DTYPE)
        self.J = np.zeros((nClass, M, nClass, M), dtype=DTYPE)
        self.B = np.zeros((nClass, M, nClass, M), dtype=DTYPE)
        self.J_mat = np.empty((self.dim, self.dim), dtype=DTYPE)
        self.B_vec = np.empty((self.vec_size), dtype=DTYPE)
        self.U = np.empty((self.dim, self.dim), dtype=DTYPE)

        # preparing the indices
        self.rows, self.cols = np.triu_indices(self.dim)
        self.flat_indices = np.ravel_multi_index((self.rows, self.cols), (self.dim, self.dim))
        r, c = np.triu_indices(self.dim, k=1)
        self.flat_indices1 = np.ravel_multi_index((r, c), (self.dim, self.dim))
        self.flat_indices2 = np.ravel_multi_index((c, r), (self.dim, self.dim))

        self._xm = None
        self._interp = None
        
        self.param_mapping_enabled = False


    def infer_parameters(self, x, Tf, contactMatrix, prior_dict, **kwargs):
        """Infers the MAP estimates for epidemiological parameters

        Parameters
        ----------
            see `infer`

        Returns
        -------
        output: dict
            Contains the following keys for users:

            map_dict: dict
                A dictionary for MAPs. Keys are the names of the parameters and
                the corresponding values are its MAP estimates.
            -logp: float
                The value of -logp at MAP.

        Note
        ----
        This function just calls `infer` with a fixed contactMatrix function, will be deprecated.
        """


        output_dict = self.infer(x, Tf, prior_dict, contactMatrix=contactMatrix, generator=None,
                      intervention_fun=None, **kwargs)

        # match old output dictionary key names (the new implementation of infer uses the same keys as latent_infer)

        output_dict['map_dict'] = output_dict['params_dict']
        output_dict['keys'] = output_dict['param_keys']
        output_dict['flat_guess_range'] = output_dict['param_guess_range']
        output_dict['scaled_guesses'] = output_dict['scaled_param_guesses']
        output_dict['flat_map'] = output_dict['flat_params']

        return output_dict

    def nested_sampling_inference(self, x, Tf, contactMatrix, prior_dict, tangent=False, verbose=False,
                                  nprocesses=0, queue_size=None, maxiter=None, maxcall=None, dlogz=None,
                                  n_effective=None, add_live=True, sampler=None, **dynesty_args):
        """
        Run nested sampling for model parameters without latent variables.

        Note
        ----
        This function has been replaced by `pyross.inference.infer_nested_sampling` and will be deleted
        in a future version of pyross. See there for a documentation of the function parameters.
        """
        return self.infer_nested_sampling(x, Tf, prior_dict, contactMatrix=contactMatrix, generator=None,
                                          intervention_fun=None, tangent=tangent, verbose=verbose, nprocesses=nprocesses,
                                          queue_size=queue_size, maxiter=maxiter, maxcall=maxcall, dlogz=dlogz,
                                          n_effective=n_effective, add_live=add_live, sampler=sampler, **dynesty_args)

    def nested_sampling_inference_process_result(self, sampler, prior_dict):
        """
        Take the sampler generated by `nested_sampling_inference` and produce output dictionaries for further use
        in the pyross framework.

        Note
        ----
        This function has been replaced by `pyross.inference.infer_nested_sampling_process_result` and will be deleted
        in a future version of pyross. See there for a documentation of the function parameters.
        """
        result, output_samples = self.infer_nested_sampling_process_result(sampler, prior_dict, contactMatrix=self.contactMatrix,
                                                                           generator=None, intervention_fun=None)

        # Match old dictionary key names for backward compatibility.
        for out_dict in output_samples:
            out_dict['map_dict']         = out_dict.pop('params_dict')
            out_dict['keys']             = out_dict.pop('param_keys')
            out_dict['flat_guess_range'] = out_dict.pop('param_guess_range')
            out_dict['scaled_guesses']   = out_dict.pop('scaled_param_guesses')
            out_dict['flat_map']         = out_dict.pop('flat_params')

        return result, output_samples

    def mcmc_inference(self, x, Tf, contactMatrix, prior_dict, tangent=False, verbose=False, sampler=None, nwalkers=None,
                       walker_pos=None, nsamples=1000, nprocesses=0):
        """
        Sample the posterior distribution of the epidimiological parameters using ensemble MCMC.

        Note
        ----
        This function has been replaced by `pyross.inference.infer_mcmc` and will be deleted in a future version of pyross.
        See there for a documentation of the function parameters.
        """
        return self.infer_mcmc(x, Tf, prior_dict, contactMatrix=contactMatrix, generator=None, intervention_fun=None,
                               tangent=tangent, verbose=verbose, sampler=sampler, nwalkers=nwalkers,
                               walker_pos=walker_pos, nsamples=nsamples, nprocesses=nprocesses)

    def mcmc_inference_process_result(self, sampler, prior_dict, flat=True, discard=0, thin=1):
        """
        Take the sampler generated by `mcmc_inference` and produce output dictionaries for further use in the
        pyross framework.

        Note
        ----
        This function has been replaced by `pyross.inference.infer_mcmc_process_result` and will be deleted in a future version
        of pyross. See there for a documentation of the function parameters.
        """
        output_samples = self.infer_mcmc_process_result(sampler, prior_dict, contactMatrix=self.contactMatrix, generator=None,
                                                        intervention_fun=None, flat=flat, discard=discard, thin=thin)

        # Match old dictionary key names for backward compatibility.
        if flat:
            flat_sample_list = output_samples
        else:
            flat_sample_list = [item for sublist in output_samples for item in sublist]
        for out_dict in flat_sample_list:
            out_dict['map_dict']         = out_dict.pop('params_dict')
            out_dict['keys']             = out_dict.pop('param_keys')
            out_dict['flat_guess_range'] = out_dict.pop('param_guess_range')
            out_dict['scaled_guesses']   = out_dict.pop('scaled_param_guesses')
            out_dict['flat_map']         = out_dict.pop('flat_params')

        return output_samples


    def infer_control(self, x, Tf, generator, prior_dict, **kwargs):
        """
        Compute the maximum a-posteriori (MAP) estimate of the change of control parameters for a SIR type model in
        lockdown.

        Parameters
        ----------
            see `infer`

        Returns
        -------
        output_dict: dict
            Dictionary of MAP estimates, containing the following keys for users:

            map_dict: dict
                Dictionary for MAP estimates of the control parameters.
            -logp: float
                Value of -logp at MAP.

        Note
        ----
        This function just calls `infer` with the specified generator, will be deprecated.
        """

        output_dict = self.infer(x, Tf, prior_dict, contactMatrix=None, generator=generator,
                      **kwargs)

        # match old output dictionary key names
        del output_dict['params_dict']
        output_dict['map_dict'] = output_dict['control_params_dict']
        output_dict['keys'] = output_dict['param_keys']
        output_dict['flat_guess_range'] = output_dict['param_guess_range']
        output_dict['scaled_guesses'] = output_dict['scaled_param_guesses']

        return output_dict

    def _loglikelihood(self, params, contactMatrix=None, generator=None, intervention_fun=None, keys=None,
                       x=None, Tf=None, tangent=None,is_scale_parameter=None, flat_guess_range=None,
                       scaled_guesses=None, bounds=None, inter_steps=0, **catchall_kwargs):
        """Compute the log-likelihood of the model."""
        if bounds is not None:
            # Check that params is within bounds. If not, return -np.inf.
            if np.any(bounds[:,0] > params) or np.any(bounds[:,1] < params):
                return -np.Inf

        # Restore parameters from flattened parameters
        orig_params = pyross.utils.unflatten_parameters(params, flat_guess_range,
                                                        is_scale_parameter, scaled_guesses)
        parameters, kwargs = self.fill_params_dict(keys, orig_params, return_additional_params=True)

        self.set_params(parameters)

        if generator is not None:
            if intervention_fun is None:
                self.contactMatrix = generator.constant_contactMatrix(**kwargs)
            else:
                self.contactMatrix = generator.intervention_custom_temporal(intervention_fun, **kwargs)
        else:
            if kwargs != {}:
                raise Exception('Key error or unspecified generator')

        if tangent:
            minus_logl = self._obtain_logp_for_traj_tangent(x, Tf)
        else:
            minus_logl = self._obtain_logp_for_traj(x, Tf, inter_steps)

        return -minus_logl

    def _logposterior(self, params, prior=None, **logl_kwargs):
        """Compute the log-posterior (up to a constant) of the model."""
        logl = self._loglikelihood(params, **logl_kwargs)
        return logl + np.sum(prior.logpdf(params))

    def _infer_to_minimize(self, params, grad=0, **logp_kwargs):
        """Objective function for minimization call in infer."""
        return -self._logposterior(params, **logp_kwargs)

    def infer(self, x, Tf, prior_dict, contactMatrix=None,
              generator=None, intervention_fun=None, tangent=False,
              verbose=False, ftol=1e-6,
              global_max_iter=100, local_max_iter=100, global_atol=1.,
              enable_global=True, enable_local=True,
              cma_processes=0, cma_population=16, cma_random_seed=None):
        """
        Compute the maximum a-posteriori (MAP) estimate for all desired parameters, including control parameters, for an SIR type model
        with fully observed classes. If `generator` is specified, the lockdown is modelled by scaling the contact matrices for contact at work,
        school, and other (but not home). This function infers the scaling parameters (can be age dependent) assuming that full data
        on all classes is available (with latent variables, use `latent_infer`).

        Parameters
        ----------
        x: 2d numpy.array
            Observed trajectory (number of data points x (age groups * model classes))
        Tf: float
            Total time of the trajectory
        prior_dict: dict
            A dictionary containing priors for parameters (can include both model and intervention parameters). See examples.
        contactMatrix: callable, optional
            A function that returns the contact matrix at time t (input). If specified, control parameters are not inferred.
            Either a contactMatrix or a generator must be specified.
        generator: pyross.contactMatrix, optional
            A pyross.contactMatrix object that generates a contact matrix function with specified lockdown
            parameters.
            Either a contactMatrix or a generator must be specified.
        intervention_fun: callable, optional
            The calling signature is `intervention_func(t, **kwargs)`,
            where t is time and kwargs are other keyword arguments for the function.
            The function must return (aW, aS, aO), where aW, aS and aO are (2, M) arrays.
            The contact matrices are then rescaled as :math:`aW[0]_i CW_{ij} aW[1]_j` etc.
            If not set, assume intervention that's constant in time.
            See `contactMatrix.constant_contactMatrix` for details on the keyword parameters.
        tangent: bool, optional
            Set to True to use tangent space inference. Default is false.
        verbose: bool, optional
            Set to True to see intermediate outputs from the optimizer.
        ftol: double
            Relative tolerance of logp
        global_max_iter: int, optional
            Number of global optimisations performed.
        local_max_iter: int, optional
            Number of local optimisation performed.
        global_atol: float
            The absolute tolerance for global optimisation.
        enable_global: bool, optional
            Set to True to enable global optimisation.
        enable_local: bool, optional
            Set to True to enable local optimisation.
        cma_processes: int, optional
            Number of parallel processes used for global optimisation.
        cma_population: int, optional
            The number of samples used in each step of the CMA algorithm.
        cma_random_seed: int (between 0 and 2**32-1)
            Random seed for the optimisation algorithms. By default it is generated from numpy.random.randint.

        Returns
        -------
        output_dict: dict
            Dictionary of MAP estimates, containing the following keys for users:

            params_dict: dict
                Dictionary for MAP estimates of the model parameters.
            control_params_dict: dict
                Dictionary for MAP estimates of the control parameters (if requested).
            -logp: float
                Value of -logp at MAP.
        Note
        ----
        This function combines the functionality of `infer_parameters` and `infer_control`,
        which will be deprecated.
        To infer model parameters only, specify a fixed `contactMatrix` function.
        To infer control parameters only, specify a `generator` and do not specify priors for model parameters.

        Examples
        --------
        An example of prior_dict to set priors for alpha and beta, where alpha
        is age dependent and we want to infer its scale parameters rather than
        each component individually. The prior distribution is assumed to be
        log-normal with the specified mean and standard deviation.

        >>> prior_dict = {
                'alpha':{
                    'mean': [0.5, 0.2],
                    'infer_scale': True,
                    'scale_factor_std': 1,
                    'scale_factor_bounds': [0.1, 10],
                    'prior_fun': 'truncnorm'
                },
                'beta':{
                    'mean': 0.02,
                    'std': 0.1,
                    'bounds': [1e-4, 1],
                    'prior_fun': 'lognorm'
                }
            }

        """


        # Sanity checks of the intputs
        self._process_contact_matrix(contactMatrix, generator, intervention_fun)

        # Read in parameter priors
        prior_names, keys, guess, stds, bounds, \
        flat_guess_range, is_scale_parameter, scaled_guesses  \
<<<<<<< HEAD
                = pyross.utils.parse_param_prior_dict(prior_dict, self.M)
        prior = Prior(prior_names, bounds, guess, stds)
=======
                = pyross.utils.parse_param_prior_dict(prior_dict, self.M, check_length=(not self.param_mapping_enabled))

        s, scale = pyross.utils.make_log_norm_dist(guess, stds)
>>>>>>> 666e772e
        cma_stds = np.minimum(stds, (bounds[:, 1] - bounds[:, 0])/3)
        minimize_args = {'keys':keys, 'x':x, 'Tf':Tf,
                         'flat_guess_range':flat_guess_range,
                         'is_scale_parameter':is_scale_parameter,
                         'scaled_guesses': scaled_guesses,
                         'generator':generator, 'prior':prior,
                         'intervention_fun': intervention_fun, 'tangent': tangent}
        res = minimization(self._infer_to_minimize, guess, bounds, ftol=ftol, global_max_iter=global_max_iter,
                           local_max_iter=local_max_iter, global_atol=global_atol,
                           enable_global=enable_global, enable_local=enable_local, cma_processes=cma_processes,
                           cma_population=cma_population, cma_stds=cma_stds, verbose=verbose, args_dict=minimize_args, cma_random_seed=cma_random_seed)

        orig_params = pyross.utils.unflatten_parameters(res[0], flat_guess_range,
                                             is_scale_parameter, scaled_guesses)

        map_params_dict, map_control_params_dict = self.fill_params_dict(keys, orig_params, return_additional_params=True)
        self.set_params(map_params_dict)

        if generator is not None:
            if intervention_fun is None:
                self.contactMatrix = generator.constant_contactMatrix(**map_control_params_dict)
            else:
                self.contactMatrix = generator.intervention_custom_temporal(intervention_fun, **map_control_params_dict)

        l_post = -res[1]
        l_prior = np.sum(prior.logpdf(res[0]))
        l_like = l_post - l_prior
        output_dict = {
            'params_dict': map_params_dict, 'flat_params': res[0], 'param_keys': keys,
            'log_posterior':l_post, 'log_prior':l_prior, 'log_likelihood':l_like,
            'is_scale_parameter':is_scale_parameter,
            'param_guess_range':flat_guess_range,
            'scaled_param_guesses':scaled_guesses,
            'prior': prior
        }
        if map_control_params_dict != {}:
            output_dict['control_params_dict'] = map_control_params_dict

        return output_dict

    def _nested_sampling_prior_transform(self, x, prior=None):
        return prior.ppf(x)

    def infer_nested_sampling(self, x, Tf, prior_dict, contactMatrix=None, generator=None, intervention_fun=None, tangent=False,
                              verbose=False, nprocesses=0, queue_size=None, maxiter=None, maxcall=None, dlogz=None,
                              n_effective=None, add_live=True, sampler=None, **dynesty_args):
        """
        Compute the log-evidence and weighted samples of the a-posteriori distribution of the parameters of a SIR type model
        using nested sampling as implemented in the `dynesty` Python package. This function assumes that full data on
        all classes is available.

        Parameters
        ----------
        x: 2d numpy.array
            Observed trajectory (number of data points x (age groups * model classes))
        Tf: float
            Total time of the trajectory
        prior_dict: dict
            A dictionary containing priors for parameters (can include both model and intervention parameters). See examples.
        contactMatrix: callable, optional
            A function that returns the contact matrix at time t (input). If specified, control parameters are not inferred.
            Either a contactMatrix or a generator must be specified.
        generator: pyross.contactMatrix, optional
            A pyross.contactMatrix object that generates a contact matrix function with specified lockdown
            parameters.
            Either a contactMatrix or a generator must be specified.
        intervention_fun: callable, optional
            The calling signature is `intervention_func(t, **kwargs)`,
            where t is time and kwargs are other keyword arguments for the function.
            The function must return (aW, aS, aO), where aW, aS and aO are (2, M) arrays.
            The contact matrices are then rescaled as :math:`aW[0]_i CW_{ij} aW[1]_j` etc.
            If not set, assume intervention that's constant in time.
            See `contactMatrix.constant_contactMatrix` for details on the keyword parameters.
        tangent: bool, optional
            Set to True to use tangent space inference. Default is false.
        verbose: bool, optional
            Set to True to see intermediate outputs from the nested sampling procedure.
        nprocesses: int, optional
            The number of processes used for parallel evaluation of the likelihood.
        queue_size: int, optional
            Size of internal queue of likelihood values, default is nprocesses if multiprocessing is used.
        maxiter: int, optional
            The maximum number of iterations. Default is no limit.
        maxcall:int, optional
            The maximum number of calls to the likelihood function. Default no limit.
        dlogz: float, optional
            The iteration terminates if the estimated contribution of the remaining prior volume to the total evidence
            falls below this threshold. Default value is `1e-3 * (nlive - 1) + 0.01` if `add_live==True`, 0.01 otherwise.
        n_effective: float, optional
            The iteration terminates if the number of effective posterior samples reaches this values. Default is no limit.
        add_live: bool, optional
            Determines whether to add the remaining set of live points to the set of samples. Default is True.
        sampler: dynesty.NestedSampler, optional
            Continue running an instance of a nested sampler until the termination criteria are met.
        **dynesty_args:
            Arguments passed through to the construction of the dynesty.NestedSampler constructor. Relevant entries
            are (this is not comprehensive, for details see the documentation of dynesty):

            nlive: int, optional
                The number of live points. Default is 500.
            bound: {'none', 'single', 'multi', 'balls', 'cubes'}, optional
                Method used to approximately bound the prior using the current set of live points. Default is 'multi'.
            sample:  {'auto', 'unif', 'rwalk', 'rstagger', 'slice', 'rslice', 'hslice', callable}, optional
                Method used to sample uniformly within the likelihood constraint, conditioned on the provided bounds.

        Returns
        -------
        sampler: dynesty.NestedSampler
            The state of the sampler after termination of the nested sampling run.
        """
        if dynesty is None:
            raise Exception("Nested sampling needs optional dependency `dynesty` which was not found.")

        if nprocesses == 0:
            if pathos_mp:
                # Optional dependecy for multiprocessing (pathos) is installed.
                nprocesses = pathos_mp.cpu_count()
            else:
                nprocesses = 1

        if queue_size is None:
            queue_size = nprocesses

        # Sanity checks of the intputs
        self._process_contact_matrix(contactMatrix, generator, intervention_fun)

        # Read in parameter priors
        prior_names, keys, guess, stds, bounds, \
        flat_guess_range, is_scale_parameter, scaled_guesses  \
<<<<<<< HEAD
                = pyross.utils.parse_param_prior_dict(prior_dict, self.M)
        prior = Prior(prior_names, bounds, guess, stds)
=======
                = pyross.utils.parse_param_prior_dict(prior_dict, self.M,  check_length=(not self.param_mapping_enabled))
        s, scale = pyross.utils.make_log_norm_dist(guess, stds)
>>>>>>> 666e772e

        ndim = len(guess)
        prior_transform_args = {'prior':prior}
        loglike_args = {'keys':keys, 'x':x, 'Tf':Tf, 'flat_guess_range':flat_guess_range,
                         'is_scale_parameter':is_scale_parameter, 'scaled_guesses': scaled_guesses,
                         'generator':generator, 'intervention_fun': intervention_fun, 'tangent': tangent}

        if sampler is None:
            if nprocesses > 1:
                pool = pathos_mp.ProcessingPool(nprocesses)
                sampler = dynesty.NestedSampler(self._loglikelihood, self._nested_sampling_prior_transform, ndim=ndim,
                                                logl_kwargs=loglike_args, ptform_kwargs=prior_transform_args,
                                                pool=pool, queue_size=queue_size, **dynesty_args)
            else:
                sampler = dynesty.NestedSampler(self._loglikelihood, self._nested_sampling_prior_transform, ndim=ndim,
                                                logl_kwargs=loglike_args, ptform_kwargs=prior_transform_args,
                                                **dynesty_args)
        else:
            if nprocesses > 1:
                # Restart the pool we closed at the end of the previous run.
                sampler.pool = pathos_mp.ProcessingPool(nprocesses)
                sampler.M = sampler.pool.map
            elif sampler.pool is not None:
                sampler.pool = None
                sampler.M = map

        sampler.run_nested(maxiter=maxiter, maxcall=maxcall, dlogz=dlogz, n_effective=n_effective,
                           add_live=add_live, print_progress=verbose)

        if sampler.pool is not None:
            sampler.pool.close()
            sampler.pool.join()
            sampler.pool.clear()

        return sampler

    def infer_nested_sampling_process_result(self, sampler, prior_dict,
                                             contactMatrix=None, generator=None,
                                             intervention_fun=None, **catchall_kwargs):
        """
        Take the sampler generated by `pyross.inference.infer_nested_sampling` and produce output dictionaries for
        further use in the pyross framework. See `pyross.inference.infer_nested_sampling` for description of parameters.

        Parameters
        ----------
        sampler: dynesty.NestedSampler
            The output of `pyross.inference.infer_nested_sampling`.
        prior_dict: dict
        contactMatrix: callable, optional
        generator: pyross.contactMatrix, optional
        intervention_fun: callable, optional
        **catchall_kwargs: dict
            Catched further provided arguments and ignores them.

        Returns
        -------
        result: dynesty.Result
            The result of the nested sampling iteration. Relevant entries include:

            result.logz: list
                The progression of log-evidence estimates, use result.logz[-1] for the final estimate.
        output_samples: list
            The processed weighted posterior samples.
        """
        self._process_contact_matrix(contactMatrix, generator, intervention_fun)
<<<<<<< HEAD
        prior_names, keys, guess, stds, bounds, flat_guess_range, is_scale_parameter, scaled_guesses \
            = pyross.utils.parse_param_prior_dict(prior_dict, self.M)
        prior = Prior(prior_names, bounds, guess, stds)
=======
        keys, guess, stds, bounds, flat_guess_range, is_scale_parameter, scaled_guesses \
            = pyross.utils.parse_param_prior_dict(prior_dict, self.M, check_length=(not self.param_mapping_enabled))
        s, scale = pyross.utils.make_log_norm_dist(guess, stds)
>>>>>>> 666e772e

        result = sampler.results
        output_samples = []
        for i in range(len(result.samples)):
            sample = result.samples[i]
            weight = np.exp(result.logwt[i] - result.logz[len(result.logz)-1])
            l_like = result.logl[i]

            orig_params = pyross.utils.unflatten_parameters(sample, flat_guess_range,
                                                            is_scale_parameter, scaled_guesses)

            map_params_dict, map_control_params_dict = self.fill_params_dict(keys, orig_params, return_additional_params=True)
            self.set_params(map_params_dict)

            if generator is not None:
                if intervention_fun is None:
                    self.contactMatrix = generator.constant_contactMatrix(**map_control_params_dict)
                else:
                    self.contactMatrix = generator.intervention_custom_temporal(intervention_fun, **map_control_params_dict)

            l_prior = np.sum(prior.logpdf(sample))
            l_post = l_like + l_prior
            output_dict = {
                'params_dict': map_params_dict, 'flat_params': sample, 'param_keys': keys,
                'log_posterior':l_post, 'log_prior':l_prior, 'log_likelihood':l_like,
                'weight':weight, 'is_scale_parameter':is_scale_parameter,
                'param_guess_range':flat_guess_range,
                'scaled_param_guesses':scaled_guesses,
                'prior': prior
            }
            if map_control_params_dict != {}:
                output_dict['control_params_dict'] = map_control_params_dict

            output_samples.append(output_dict)

        return result, output_samples

    def infer_mcmc(self, x, Tf, prior_dict, contactMatrix=None, generator=None, intervention_fun=None, tangent=False,
                   verbose=False, sampler=None, nwalkers=None, walker_pos=None, nsamples=1000, nprocesses=0):
        """
        Sample the posterior distribution of the epidimiological parameters using ensemble MCMC.

        Parameters
        ----------
        x: 2d numpy.array
            Observed trajectory (number of data points x (age groups * model classes))
        Tf: float
            Total time of the trajectory
        prior_dict: dict
            A dictionary containing priors for parameters (can include both model and intervention parameters). See examples.
        contactMatrix: callable, optional
            A function that returns the contact matrix at time t (input). If specified, control parameters are not inferred.
            Either a contactMatrix or a generator must be specified.
        generator: pyross.contactMatrix, optional
            A pyross.contactMatrix object that generates a contact matrix function with specified lockdown
            parameters.
            Either a contactMatrix or a generator must be specified.
        intervention_fun: callable, optional
            The calling signature is `intervention_func(t, **kwargs)`,
            where t is time and kwargs are other keyword arguments for the function.
            The function must return (aW, aS, aO), where aW, aS and aO are (2, M) arrays.
            The contact matrices are then rescaled as :math:`aW[0]_i CW_{ij} aW[1]_j` etc.
            If not set, assume intervention that's constant in time.
            See `contactMatrix.constant_contactMatrix` for details on the keyword parameters.
        tangent: bool, optional
            Set to True to use tangent space inference. Default is False.
        verbose: bool, optional
            Set to True to see a progress bar for the sample generation. Default is False.
        sampler: emcee.EnsembleSampler, optional
            Set to instance of the sampler (as returned by this function) to continue running the MCMC chains.
            Default is None (i.e. run a new chain).
        nwalkers:int, optional
            The number of chains in the ensemble (should be at least 2*dim). Default is 2*dim.
        walker_pos: np.array, optional
            The initial position of the walkers. If not specified, it samples random positions from the prior.
        nsamples:int, optional
            The number of samples per walker. Default is 1000.
        nprocesses: int, optional
            The number of processes used to compute the likelihood for the walkers, needs `pathos`. Default is
            the number of cpu cores if `pathos` is available, otherwise 1.

        Returns
        -------
        sampler: emcee.EnsembleSampler
            This function returns the interal state of the sampler. To look at the chain of the internal flattened paramters,
            run `sampler.get_chain()`. Use this to judge whether the chain has sufficiently converged. Either rerun
            `mcmc_inference(..., sampler=sampler)` to continue the chain or `mcmc_inference_process_result(...)` to process
            the result.

        Examples
        --------
        For the structure of `prior_dict`, see the documentation of `infer`. To start sampling the posterior,
        run for example

        >>> sampler = estimator.infer_mcmc(x, Tf, prior_dict, contactMatrix=contactMatrix, verbose=True)

        To judge the convergence of this chain, we can look at the trace plot of all the chains (for a moderate number of
        dimensions `dim`)

        >>> fig, axes = plt.subplots(dim, sharex=True)
        >>> samples = sampler.get_chain()
        >>> for i in range(dim):
                ax = axes[i]
                ax.plot(samples[:, :, i], "k", alpha=0.3)
                ax.set_xlim(0, len(samples))
        >>> axes[-1].set_xlabel("step number");

        For more detailed convergence metrics, see the documentation of `emcee`. To continue running this chain, we can
        call this function again with the sampler as argument

        >>> sampler = estimator.infer_mcmc(x, Tf, prior_dict, contactMatrix=contactMatrix, verbose=True, sampler=sampler)

        This procudes 1000 additional samples in each chain. To process the results, call `infer_mcmc_process_result`.
        """
        if emcee is None:
            raise Exception("MCMC sampling needs optional dependency `emcee` which was not found.")

        if nprocesses == 0:
            if pathos_mp:
                # Optional dependecy for multiprocessing (pathos) is installed.
                nprocesses = pathos_mp.cpu_count()
            else:
                nprocesses = 1

        if nprocesses > 1 and pathos_mp is None:
            raise Exception("The Python package `pathos` is needed for multiprocessing.")

        # Sanity checks of the intputs
        self._process_contact_matrix(contactMatrix, generator, intervention_fun)

        # Read in parameter priors
        prior_names, keys, guess, stds, bounds, \
        flat_guess_range, is_scale_parameter, scaled_guesses  \
<<<<<<< HEAD
                = pyross.utils.parse_param_prior_dict(prior_dict, self.M)
        prior = Prior(prior_names, bounds, guess, stds)
=======
                = pyross.utils.parse_param_prior_dict(prior_dict, self.M, check_length=(not self.param_mapping_enabled))
        s, scale = pyross.utils.make_log_norm_dist(guess, stds)
>>>>>>> 666e772e

        ndim = len(guess)
        if nwalkers is None:
            nwalkers = 2*ndim

        logpost_args = {'bounds':bounds, 'keys':keys, 'is_scale_parameter':is_scale_parameter,
                'scaled_guesses':scaled_guesses, 'flat_guess_range':flat_guess_range,
                'x':x, 'Tf':Tf, 'prior':prior, 'tangent':tangent, 'generator':generator,
                'intervention_fun': intervention_fun}
        if walker_pos is None:
             # If not specified, sample initial positions of walkers from prior (within bounds).
            points = np.random.rand(nwalkers, ndim)
            p0 = prior.ppf(points)
        else:
            p0 = walker_pos

        if sampler is None:
            # Start a new MCMC chain.
            if nprocesses > 1:
                mcmc_pool = pathos_mp.ProcessingPool(nprocesses)
                sampler = emcee.EnsembleSampler(nwalkers, ndim, self._logposterior, kwargs=logpost_args,
                                                pool=mcmc_pool)
            else:
                sampler = emcee.EnsembleSampler(nwalkers, ndim, self._logposterior, kwargs=logpost_args)

            sampler.run_mcmc(p0, nsamples, progress=verbose)
        else:
            # Continue running an existing MCMC chain.
            if nprocesses > 1:
                sampler.pool = pathos_mp.ProcessingPool(nprocesses)
            elif sampler.pool is not None:
                sampler.pool = None

            sampler.run_mcmc(None, nsamples, progress=verbose)

        if sampler.pool is not None:
            sampler.pool.close()
            sampler.pool.join()
            sampler.pool.clear()

        return sampler

    def infer_mcmc_process_result(self, sampler, prior_dict, contactMatrix=None, generator=None,
                                  intervention_fun=None, flat=True, discard=0, thin=1, **catchall_kwargs):
        """
        Take the sampler generated by `pyross.inference.infer_mcmc` and produce output dictionaries for further use in the
        pyross framework. See `pyross.inference.infer_mcmc` for additional description of parameters.

        Parameters
        ----------
        sampler: emcee.EnsembleSampler
            Output of `pyross.inference.infer_mcmc`.
        prior_dict: dict
        contactMatrix: callable, optional
        generator: pyross.contactMatrix, optional
        intervention_fun: callable, optional
        flat: bool, optional
            This decides whether to return the samples as for each chain separately (False) or as as a combined
            list (True). Default is True.
        discard: int, optional
            The number of initial samples to discard in each chain (to account for burn-in). Default is 0.
        thin: int, optional
            Thin out the chain by taking only the n-tn element in each chain. Default is 1 (no thinning).
        **catchall_kwargs: dict
            Catched further provided arguments and ignores them.

        Returns
        -------
        output_samples: list of dict (if flat=True), or list of list of dict (if flat=False)
            The processed posterior samples.
        """
        self._process_contact_matrix(contactMatrix, generator, intervention_fun)
<<<<<<< HEAD
        prior_names, keys, guess, stds, bounds, flat_guess_range, is_scale_parameter, scaled_guesses \
            = pyross.utils.parse_param_prior_dict(prior_dict, self.M)
        prior = Prior(prior_names, bounds, guess, stds)
=======
        keys, guess, stds, bounds, flat_guess_range, is_scale_parameter, scaled_guesses \
            = pyross.utils.parse_param_prior_dict(prior_dict, self.M, check_length=(not self.param_mapping_enabled))
        s, scale = pyross.utils.make_log_norm_dist(guess, stds)
>>>>>>> 666e772e

        samples = sampler.get_chain(flat=flat, thin=thin, discard=discard)
        log_posts = sampler.get_log_prob(flat=flat, thin=thin, discard=discard)
        samples_per_chain = samples.shape[0]
        nr_chains = 1 if flat else samples.shape[1]
        if flat:
            output_samples = []
        else:
            output_samples = [[] for _ in nr_chains]

        for i in range(samples_per_chain):
            for j in range(nr_chains):
                if flat:
                    sample = samples[i,:]
                    l_post = log_posts[i]
                else:
                    sample = samples[i, j, :]
                    l_post = log_posts[i, j]
                weight = 1.0 / (samples_per_chain * nr_chains)

                orig_params = pyross.utils.unflatten_parameters(sample, flat_guess_range,
                                                                is_scale_parameter, scaled_guesses)

                map_params_dict, map_control_params_dict = self.fill_params_dict(keys, orig_params, return_additional_params=True)
                self.set_params(map_params_dict)

                if generator is not None:
                    if intervention_fun is None:
                        self.contactMatrix = generator.constant_contactMatrix(**map_control_params_dict)
                    else:
                        self.contactMatrix = generator.intervention_custom_temporal(intervention_fun, **map_control_params_dict)

                l_prior = np.sum(prior.logpdf(sample))
                l_like = l_post - l_prior
                output_dict = {
                    'params_dict': map_params_dict, 'flat_params': sample, 'param_keys': keys,
                    'log_posterior':l_post, 'log_prior':l_prior, 'log_likelihood':l_like,
                    'weight':weight, 'is_scale_parameter':is_scale_parameter,
                    'param_guess_range':flat_guess_range,
                    'scaled_param_guesses':scaled_guesses,
                    'prior':prior
                }
                if map_control_params_dict != {}:
                    output_dict['control_params_dict'] = map_control_params_dict

                if flat:
                    output_samples.append(output_dict)
                else:
                    output_samples[j].append(output_dict)

        return output_samples


    def _mean(self, params, contactMatrix=None,
                      generator=None, intervention_fun=None,
              param_keys=None,
                            param_guess_range=None, is_scale_parameter=None,
                            scaled_param_guesses=None,
                            x0=None, Tf=None, inter_steps=None):
        """Objective function for differentiation call in FIM and FIM_det."""
        param_estimates = np.copy(params)

        orig_params = pyross.utils.unflatten_parameters(param_estimates,
                                                      param_guess_range,
                                                      is_scale_parameter,
                                                      scaled_param_guesses)

        map_params_dict, map_control_params_dict = self.fill_params_dict(param_keys, orig_params, return_additional_params=True)
        self.set_params(map_params_dict)

        if generator is not None:
            if intervention_fun is None:
                self.contactMatrix = generator.constant_contactMatrix(**map_control_params_dict)
            else:
                self.contactMatrix = generator.intervention_custom_temporal(intervention_fun, **map_control_params_dict)

        Nf = Tf+1

        if inter_steps:
            x0 = np.multiply(x0, self.Omega)
            xm = pyross.utils.forward_euler_integration(self._rhs0, x0, 0, Tf, Nf, inter_steps)
            xm = xm[::inter_steps]
            xm = np.divide(xm, self.Omega)
        else:
            xm = self.integrate(x0, 0, Tf, Nf)
        return np.ravel(xm[1:])


    def _cov(self, params, contactMatrix=None,
             generator=None, intervention_fun=None,
             param_keys=None,
                            param_guess_range=None, is_scale_parameter=None,
                            scaled_param_guesses=None,
                            Tf=None, x0=None,
                            inter_steps=None, tangent=False):
        """Objective function for differentiation call in FIM."""
        param_estimates = np.copy(params)

        orig_params = pyross.utils.unflatten_parameters(param_estimates,
                                                      param_guess_range,
                                                      is_scale_parameter,
                                                      scaled_param_guesses)

        map_params_dict, map_control_params_dict = self.fill_params_dict(param_keys, orig_params, return_additional_params=True)
        self.set_params(map_params_dict)

        if generator is not None:
            if intervention_fun is None:
                self.contactMatrix = generator.constant_contactMatrix(**map_control_params_dict)
            else:
                self.contactMatrix = generator.intervention_custom_temporal(intervention_fun, **map_control_params_dict)

        Nf = Tf+1

        if tangent:
            xm, full_cov = self.obtain_full_mean_cov_tangent_space(x0, Tf, Nf,
                                                                  inter_steps)
        else:
            xm, full_cov = self.obtain_full_mean_cov(x0, Tf, Nf, inter_steps)

        return full_cov


    def FIM(self, x, Tf, infer_result, contactMatrix=None, generator=None,
            intervention_fun=None, tangent=False, eps=None, inter_steps=100):
        '''
        Computes the Fisher Information Matrix (FIM) for the MAP estimates of a stochastic SIR type model.

        Parameters
        ----------
        x: 2d numpy.array
            Observed trajectory (number of data points x (age groups * model classes))
        Tf: float
            Total time of the trajectory
        infer_result: dict
            Dictionary returned by latent_infer
        contactMatrix: callable, optional
            A function that returns the contact matrix at time t (input). If specified, control parameters are not inferred.
            Either a contactMatrix or a generator must be specified.
        generator: pyross.contactMatrix, optional
            A pyross.contactMatrix object that generates a contact matrix function with specified lockdown
            parameters.
            Either a contactMatrix or a generator must be specified.
        intervention_fun: callable, optional
            The calling signature is `intervention_func(t, **kwargs)`,
            where t is time and kwargs are other keyword arguments for the function.
            The function must return (aW, aS, aO), where aW, aS and aO are (2, M) arrays.
            The contact matrices are then rescaled as :math:`aW[0]_i CW_{ij} aW[1]_j` etc.
            If not set, assume intervention that's constant in time.
            See `contactMatrix.constant_contactMatrix` for details on the keyword parameters.
        tangent: bool, optional
            Set to True to use tangent space inference. Default is False.
        eps: float or numpy.array, optional
           Step size for numerical differentiation of the process mean and its full covariance matrix with respect
            to the parameters. Must be either a scalar, or an array of length `len(infer_result['flat_params'])`. It is recommended to use a step-size greater or equal to `numpy.spacing(infer_result['flat_params'])**(1/3)`. If not specified, `10*numpy.spacing(infer_result['flat_params'])**(1/3)` is used. Decreasing the step size too small can result in round-off error.
        inter_steps: int, optional
            Intermediate steps for interpolation between observations for the deterministic forward Euler integration. A higher number of intermediate steps will improve the accuracy of the result, but will make computations slower. Setting `inter_steps=0` will fall back to the method accessible via `det_method` for the deterministic integration. We have found that forward Euler is generally slower, but more stable for derivatives with respect to parameters than the variable step size integrators used elsewhere in pyross. Default is 100.
        Returns
        -------
        FIM: 2d numpy.array
            The Fisher Information Matrix
        '''
        # Sanity checks of the intputs
        self._process_contact_matrix(contactMatrix, generator, intervention_fun)
        infer_result_loc = infer_result.copy()
        # backwards compatibility
        if 'flat_map' in infer_result_loc:
            infer_result_loc['flat_params'] = infer_result_loc.pop('flat_map')

        flat_params = np.copy(infer_result_loc['flat_params'])

        kwargs = {}
        for key in ['param_keys', 'param_guess_range', 'is_scale_parameter',
                    'scaled_param_guesses']:
            kwargs[key] = infer_result_loc[key]

        x0 = x[0]

        def mean(y):
            return self._mean(y, contactMatrix=contactMatrix,
                                      generator=generator,
                              intervention_fun=intervention_fun, x0=x0,
                              Tf=Tf, inter_steps=inter_steps,
                              **kwargs)

        def covariance(y):
            return self._cov(y, contactMatrix=contactMatrix,
                                     generator=generator,
                              intervention_fun=intervention_fun, x0=x0,
                              Tf=Tf, tangent=tangent, inter_steps=inter_steps,
                              **kwargs)

        if np.all(eps == None):
            eps = 10.*np.spacing(flat_params)**np.divide(1,3)
        elif np.isscalar(eps):
            eps = np.repeat(eps, repeats=len(flat_params))
        print('eps-vector used for differentiation: ', eps)

        cov = covariance(flat_params)
        invcov = np.linalg.inv(cov)

        dim = len(flat_params)
        FIM = np.empty((dim,dim))
        dmu = []
        dcov = []

        for i in range(dim):
            dmu.append(pyross.utils.partial_derivative(mean, var=i, point=flat_params, dx=eps[i]))
            dcov.append(pyross.utils.partial_derivative(covariance,  var=i, point=flat_params, dx=eps[i]))

        for i in range(dim):
            t1 = dmu[i]@invcov@dmu[i]
            t2 = np.multiply(0.5,np.trace(invcov@dcov[i]@invcov@dcov[i]))
            FIM[i,i] = t1 + t2

        rows,cols = np.triu_indices(dim,1)

        for i,j in zip(rows,cols):
            t1 = dmu[i]@invcov@dmu[j]
            t2 = np.multiply(0.5,np.trace(invcov@dcov[i]@invcov@dcov[j]))
            FIM[i,j] = t1 + t2

        i_lower = np.tril_indices(dim,-1)
        FIM[i_lower] = FIM.T[i_lower]
        return FIM


    def FIM_det(self, x, Tf, infer_result, contactMatrix=None, generator=None,
                intervention_fun=None, eps=None, measurement_error=1e-2,
                inter_steps=100):
        '''
        Computes the Fisher Information Matrix (FIM) for the MAP estimates of a deterministic (ODE based, including a constant measurement error) SIR type model.

        Parameters
        ----------
        x: 2d numpy.array
            Observed trajectory (number of data points x (age groups * model classes))
        Tf: float
            Total time of the trajectory
        infer_result: dict
            Dictionary returned by latent_infer
        contactMatrix: callable, optional
            A function that returns the contact matrix at time t (input). If specified, control parameters are not inferred.
            Either a contactMatrix or a generator must be specified.
        generator: pyross.contactMatrix, optional
            A pyross.contactMatrix object that generates a contact matrix function with specified lockdown
            parameters.
            Either a contactMatrix or a generator must be specified.
        intervention_fun: callable, optional
            The calling signature is `intervention_func(t, **kwargs)`,
            where t is time and kwargs are other keyword arguments for the function.
            The function must return (aW, aS, aO), where aW, aS and aO are (2, M) arrays.
            The contact matrices are then rescaled as :math:`aW[0]_i CW_{ij} aW[1]_j` etc.
            If not set, assume intervention that's constant in time.
            See `contactMatrix.constant_contactMatrix` for details on the keyword parameters.
        eps: float or numpy.array, optional
           Step size for numerical differentiation of the process mean and its full covariance matrix with respect
            to the parameters. Must be either a scalar, or an array of length `len(infer_result['flat_params'])`. It is recommended to use a step-size greater or equal to `numpy.spacing(infer_result['flat_params'])**(1/3)`. If not specified, `10*numpy.spacing(infer_result['flat_params'])**(1/3)` is used. Decreasing the step size too small can result in round-off error.
        measurement_error: float, optional
            Standard deviation of measurements (uniform and independent Gaussian measurement error assumed). Default is 1e-2.
        inter_steps: int, optional
            Intermediate steps for interpolation between observations for the deterministic forward Euler integration. A higher number of intermediate steps will improve the accuracy of the result, but will make computations slower. Setting `inter_steps=0` will fall back to the method accessible via `det_method` for the deterministic integration. We have found that forward Euler is generally slower, but more stable for derivatives with respect to parameters than the variable step size integrators used elsewhere in pyross. Default is 100.
        Returns
        -------
        FIM: 2d numpy.array
            The Fisher Information Matrix
        '''
        # Sanity checks of the intputs
        self._process_contact_matrix(contactMatrix, generator, intervention_fun)

        infer_result_loc = infer_result.copy()
        # backwards compatibility
        if 'flat_map' in infer_result_loc:
            infer_result_loc['flat_params'] = infer_result_loc.pop('flat_map')

        flat_params = np.copy(infer_result_loc['flat_params'])
        kwargs = {}
        for key in ['param_keys', 'param_guess_range', 'is_scale_parameter',
                    'scaled_param_guesses']:
            kwargs[key] = infer_result_loc[key]

        x0 = x[0]

        def mean(y):
            return self._mean(y, contactMatrix=contactMatrix,
                                      generator=generator,
                              intervention_fun=intervention_fun, x0=x0,
                              Tf=Tf, inter_steps=inter_steps,
                              **kwargs)

        if np.all(eps == None):
            eps = 10.*np.spacing(flat_params)**np.divide(1,3)
        elif np.isscalar(eps):
            eps = np.repeat(eps, repeats=len(flat_params))
        print('eps-vector used for differentiation: ', eps)

        sigma_sq = measurement_error*measurement_error
        cov_diag = np.repeat(sigma_sq, repeats=(int(self.dim)*(x.shape[0]-1)))
        cov = np.diag(cov_diag)
        invcov = np.linalg.inv(cov)

        dim = len(flat_params)
        FIM_det = np.empty((dim,dim))
        dmu = []

        for i in range(dim):
            dmu.append(pyross.utils.partial_derivative(mean, var=i, point=flat_params, dx=eps[i]))

        for i in range(dim):
            FIM_det[i,i] = dmu[i]@invcov@dmu[i]

        rows,cols = np.triu_indices(dim,1)

        for i,j in zip(rows,cols):
            FIM_det[i,j] = dmu[i]@invcov@dmu[j]

        i_lower = np.tril_indices(dim,-1)
        FIM_det[i_lower] = FIM_det.T[i_lower]
        return FIM_det


    def hessian(self, x, Tf, infer_result, contactMatrix=None, generator=None,
                intervention_fun=None, tangent=False, eps=None,
                fd_method="central", inter_steps=0):
        '''
        Computes the Hessian matrix for the MAP estimates of an SIR type model.

        Parameters
        ----------
        x: 2d numpy.array
            Observed trajectory (number of data points x (age groups * model classes))
        Tf: float
            Total time of the trajectory
        infer_result: dict
            Dictionary returned by latent_infer
        contactMatrix: callable, optional
            A function that returns the contact matrix at time t (input). If specified, control parameters are not inferred.
            Either a contactMatrix or a generator must be specified.
        generator: pyross.contactMatrix, optional
            A pyross.contactMatrix object that generates a contact matrix function with specified lockdown
            parameters.
            Either a contactMatrix or a generator must be specified.
        intervention_fun: callable, optional
            The calling signature is `intervention_func(t, **kwargs)`,
            where t is time and kwargs are other keyword arguments for the function.
            The function must return (aW, aS, aO), where aW, aS and aO are (2, M) arrays.
            The contact matrices are then rescaled as :math:`aW[0]_i CW_{ij} aW[1]_j` etc.
            If not set, assume intervention that's constant in time.
            See `contactMatrix.constant_contactMatrix` for details on the keyword parameters.
        tangent: bool, optional
            Set to True to use tangent space inference. Default is False.
        eps: float or numpy.array, optional
            Step size for finite differences computation of the hessian with respect to the parameters. Must be either a scalar, or an array of length `len(infer_result['flat_params'])`. For `fd_method="central"` it is recommended to use a step-size greater or equal to `numpy.spacing(infer_result['flat_params'])**(1/4)`.If not specified, `10*numpy.spacing(infer_result['flat_params'])**(1/4)` is used. Decreasing the step size too small can result in round-off error.
        fd_method: str, optional
            The type of finite-difference scheme used to compute the hessian, supports "forward" and "central". Default is "central".
        inter_steps: int, optional
            Only used if `tangent=False`. Intermediate steps for interpolation between observations for the deterministic forward Euler integration. A higher number of intermediate steps will improve the accuracy of the result, but will make computations slower. Setting `inter_steps=0` will fall back to the method accessible via `det_method` for the deterministic integration. We have found that forward Euler is generally slower, but sometimes more stable for derivatives with respect to parameters than the variable step size integrators used elsewhere in pyross. Default is 0.
        Returns
        -------
        hess: 2d numpy.array
            The Hessian matrix
        '''
        # Sanity checks of the intputs
        self._process_contact_matrix(contactMatrix, generator, intervention_fun)

        flat_params = np.copy(infer_result['flat_params'])

        kwargs = {}
        for key in ['is_scale_parameter',
                    'scaled_param_guesses', 'prior']:
            kwargs[key] = infer_result[key]

        kwargs['keys'] = infer_result['param_keys']
        kwargs['flat_guess_range'] = infer_result['param_guess_range']
        kwargs['generator'] = generator
        kwargs['intervention_fun'] = intervention_fun
        kwargs['inter_steps'] = inter_steps

        if np.all(eps == None):
            eps = 10.*np.spacing(flat_params)**(0.25)
        print('epsilon used for differentiation: ', eps)

        def minuslogp(y):
            return self._infer_to_minimize(y, x=x, Tf=Tf, tangent=tangent, **kwargs)
        hess = pyross.utils.hessian_finite_difference(flat_params, minuslogp, eps, method=fd_method)
        return hess

    def robustness(self, FIM, FIM_det, infer_result, param_pos_1, param_pos_2,
                   range_1, range_2, resolution_1, resolution_2=None):
        '''
        Robustness analysis in a two-dimensional slice of the parameter space, revealing neutral spaces as in https://doi.org/10.1073/pnas.1015814108.

        Parameters
        ----------
        FIM: 2d numpy.array
            Fisher Information matrix of a stochastic model
        FIM_det: 2d numpy.array
            Fisher information matrix of the corresponding deterministic model
        infer_result: dict
            Dictionary returned by `latent_infer`
        param_pos_1: int
            Position of 'parameter 1' in map_dict['flat_map'] for x-axis
        param_pos_2: int
            Position of 'parameter 2' in map_dict['flat_map'] for y-axis
        range_1: float
            Symmetric interval around parameter 1 for which robustness will be analysed. Absolute interval: 'parameter 1' +/- range_1
        range_2: float
            Symmetric interval around parameter 2 for which robustness will be analysed. Absolute interval: 'parameter 2' +/- range_2
        resolution_1: int
            Resolution of the meshgrid in x direction.
        resolution_2: int
            Resolution of the meshgrid in y direction. Default is resolution_2=resolution_1.
        Returns
        -------
        ff: 2d numpy.array
            shape=resolution_1 x resolution_2, meshgrid for x-axis
        ss: 2d numpy.array
            shape=resolution_1 x resolution_2, meshgrid for y-axis
        Z_sto: 2d numpy.array
            shape=resolution_1 x resolution_2, expected quadratic coefficient in the Taylor expansion of the likelihood of the stochastic model
        Z_det: 2d numpy.array
            shape=resolution_1 x resolution_2, expected quadratic coefficient in the Taylor expansion of the likelihood of the deterministic model

        Examples
        --------
        >>> from matplotlib import pyplot as plt
        >>> from matplotlib import cm
        >>>
        >>> # positions 0 and 1 of infer_result['flat_params'] correspond to a scale parameter for alpha, and beta, respectively.
        >>> ff, ss, Z_sto, Z_det = estimator.robustness(FIM, FIM_det, map_dict, 0, 1, 0.5, 0.01, 20)
        >>> cmap = plt.cm.PuBu_r
        >>> levels=11
        >>> colors='black'
        >>>
        >>> c = plt.contourf(ff, ss, Z_sto, cmap=cmap, levels=levels) # heat map for the stochastic coefficient
        >>> plt.contour(ff, ss, Z_sto, colors='black', levels=levels, linewidths=0.25)
        >>> plt.contour(ff, ss, Z_det, colors=colors, levels=levels) # contour plot for the deterministic model
        >>> plt.plot(infer_result['flat_params'][0], infer_result['flat_params'][1], 'o',
                    color="#A60628", markersize=6) # the MAP estimate
        >>> plt.colorbar(c)
        >>> plt.xlabel(r'$\alpha$ scale', fontsize=20, labelpad=10)
        >>> plt.ylabel(r'$\beta$', fontsize=20, labelpad=10)
        >>> plt.show()
        '''
        infer_result_loc = infer_result.copy()
        # backwards compatibility
        if 'flat_map' in infer_result_loc:
            infer_result_loc['flat_params'] = infer_result_loc.pop('flat_map')

        flat_maps = infer_result_loc['flat_params']
        if resolution_2 == None:
            resolution_2 = resolution_1
        def bilinear(param_1, param_2, det=True):
            maps_temp = np.copy(flat_maps)
            maps_temp[param_pos_1] += param_1
            maps_temp[param_pos_2] += param_2
            dev = maps_temp - flat_maps
            if det:
                return -dev@FIM_det@dev
            else:
                return -dev@FIM@dev
        param_1_range = np.linspace(-range_1, range_1, resolution_1)
        param_2_range = np.linspace(-range_2, range_2, resolution_2)
        ff, ss = np.meshgrid(flat_maps[param_pos_1] + param_1_range,
                            flat_maps[param_pos_2] + param_2_range)
        Z_sto = np.zeros((len(param_1_range), len(param_2_range)))
        Z_det = np.zeros((len(param_1_range), len(param_2_range)))
        i_k = 0
        for i in param_1_range:
            j_k = 0
            for j in param_2_range:
                Z_det[i_k,j_k] = bilinear(i,j,det=True)
                Z_sto[i_k,j_k] = bilinear(i,j,det=False)
                j_k += 1
            i_k += 1
        return ff, ss, Z_sto, Z_det

    def sensitivity(self, FIM):
        '''
        Computes sensitivity measures (not normalised) for
        1) each individual parameter: from the diagonal elements of the FIM
        2) incorporating parametric interactions: from the standard deviations derived from the FIM
        More on these interpretations can be found here: https://doi.org/10.1529/biophysj.104.053405
        A larger entry translates into greater anticipated model sensitivity to changes in the parameter of interest.

        Parameters
        ----------
        FIM: 2d numpy.array
            The Fisher Information Matrix

        Returns
        -------
        sensitivity_individual: numpy.array
            Sensitivity measure for individual parameters.
        sensitivity_correlated: numpy.array
            Sensitivity measure incorporating parametric interactions.
        '''
        if not np.all(np.linalg.eigvalsh(FIM)>0):
            raise Exception("FIM not positive definite - check for appropriate step-size `eps` in FIM computation and/or increase `inter_steps` for a more stable result")

        sensitivity_individual = np.sqrt(np.diagonal(FIM))
        sensitivity_correlated = np.divide(1, np.sqrt(np.diagonal(np.linalg.inv(FIM))))

        return sensitivity_individual, sensitivity_correlated

    def sample_gaussian(self, N, map_estimate, cov, x, Tf, contactMatrix, prior_dict, tangent=False):
        """
        Sample `N` samples of the parameters from the Gaussian centered at the MAP estimate with specified
        covariance `cov`.

        Parameters
        ----------
        N: int
            The number of samples.
        map_estimate: dict
            The MAP estimate, e.g. as computed by `inference.infer_parameters`.
        cov: np.array
            The covariance matrix of the flat parameters.
        x:  np.array
            The full trajectory.
        Tf: float
            The total time of the trajectory.
        contactMatrix: callable
            A function that returns the contact matrix at time t (input).
        prior_dict: dict
            A dictionary containing priors. See examples.
        tangent: bool, optional
            Set to True to use tangent space inference. Default is False.

        Returns
        -------
        samples: list of dict
            N samples of the Gaussian distribution.
        """
<<<<<<< HEAD
        prior_names, keys, guess, stds, bounds, flat_guess_range, is_scale_parameter, scaled_guesses \
            = pyross.utils.parse_param_prior_dict(prior_dict, self.M)
        prior = Prior(prior_names, bounds, guess, stds)
=======
        keys, guess, stds, bounds, flat_guess_range, is_scale_parameter, scaled_guesses \
            = pyross.utils.parse_param_prior_dict(prior_dict, self.M, check_length=(not self.param_mapping_enabled))
        s, scale = pyross.utils.make_log_norm_dist(guess, stds)
>>>>>>> 666e772e
        loglike_args = {'keys':keys, 'is_scale_parameter':is_scale_parameter,
                       'scaled_guesses':scaled_guesses, 'flat_guess_range':flat_guess_range,
                       'x':x, 'Tf':Tf, 'tangent':tangent}

        # Sample the flat parameters.
        mean = map_estimate['flat_map']
        sample_parameters = np.random.multivariate_normal(mean, cov, N)

        samples = []
        for sample in sample_parameters:
            new_sample = map_estimate.copy()
            new_sample['flat_params'] = sample
            new_sample['map_dict'] = \
                pyross.utils.unflatten_parameters(sample, map_estimate['flat_guess_range'],
                        map_estimate['is_scale_parameter'], map_estimate['scaled_guesses'])
            l_like = self._loglike(sample, **loglike_args)
            l_prior = np.sum(prior.logpdf(sample))
            l_post = l_like + l_prior
            new_sample['log_posterior'] = l_post
            new_sample['log_prior'] = l_prior
            new_sample['log_likelihood'] = l_like
            samples.append(new_sample)

        return samples

    def evidence_laplace(self, x, Tf, infer_result, contactMatrix=None,
                         generator=None,
                intervention_fun=None, tangent=False, eps=None,
                fd_method="central", inter_steps=10):
        '''
        Compute the evidence using a Laplace approximation at the MAP estimate.

        Parameters
        ----------
        x: 2d numpy.array
            Observed trajectory (number of data points x (age groups * model classes))
        Tf: float
            Total time of the trajectory
        infer_result: dict
            Dictionary returned by latent_infer
        contactMatrix: callable, optional
            A function that returns the contact matrix at time t (input). If specified, control parameters are not inferred.
            Either a contactMatrix or a generator must be specified.
        generator: pyross.contactMatrix, optional
            A pyross.contactMatrix object that generates a contact matrix function with specified lockdown
            parameters.
            Either a contactMatrix or a generator must be specified.
        intervention_fun: callable, optional
            The calling signature is `intervention_func(t, **kwargs)`,
            where t is time and kwargs are other keyword arguments for the function.
            The function must return (aW, aS, aO), where aW, aS and aO are (2, M) arrays.
            The contact matrices are then rescaled as :math:`aW[0]_i CW_{ij} aW[1]_j` etc.
            If not set, assume intervention that's constant in time.
            See `contactMatrix.constant_contactMatrix` for details on the keyword parameters.
        tangent: bool, optional
            Set to True to use tangent space inference. Default is False.
        eps: float or numpy.array, optional
            Step size for finite differences computation of the hessian with respect to the parameters. Must be either a scalar, or an array of length `len(infer_result['flat_params'])`. For `fd_method="central"` it is recommended to use a step-size greater or equal to `numpy.spacing(infer_result['flat_params'])**(1/4)`.If not specified, `10*numpy.spacing(infer_result['flat_params'])**(1/4)` is used. Decreasing the step size too small can result in round-off error.
        fd_method: str, optional
            The type of finite-difference scheme used to compute the hessian, supports "forward" and "central". Default is "central".
        inter_steps: int, optional
            Only used if `tangent=False`. Intermediate steps for interpolation between observations for the deterministic forward Euler integration. A higher number of intermediate steps will improve the accuracy of the result, but will make computations slower. Setting `inter_steps=0` will fall back to the method accessible via `det_method` for the deterministic integration. We have found that forward Euler is generally slower, but more stable for derivatives with respect to parameters than the variable step size integrators used elsewhere in pyross. Default is 10.
        Returns
        -------
        log_evidence: float
            The log-evidence computed via Laplace approximation at the MAP estimate.
        '''
        logP_MAPs = infer_result['log_posterior']
        A = self.hessian(x, Tf, infer_result, contactMatrix, generator,
                         intervention_fun, tangent, eps,
                         fd_method, inter_steps)
        k = A.shape[0]

        return logP_MAPs - 0.5*np.log(np.linalg.det(A)) + 0.5*k*np.log(2*np.pi)


    def obtain_minus_log_p(self, parameters, np.ndarray x, double Tf, contactMatrix, tangent=False):
        '''Computes -logp of a full trajectory
        Parameters
        ----------
        parameters: dict
            A dictionary for the model parameters.
        x: np.array
            The full trajectory.
        Tf: float
            The time duration of the trajectory.
        contactMatrix: callable
            A function that takes time (t) as an argument and returns the contactMatrix
        tangent: bool, optional
            Set to True to use tangent space inference.

        Returns
        -------
        minus_logp: float
            Value of -logp
        '''

        cdef:
            double minus_log_p
            double [:, :] x_memview=x.astype('float')
        self.set_params(parameters)
        self.contactMatrix = contactMatrix
        if tangent:
            minus_logp = self._obtain_logp_for_traj_tangent(x_memview, Tf)
        else:
            minus_logp = self._obtain_logp_for_traj(x_memview, Tf)
        return minus_logp

    cdef np.ndarray _get_r_from_x(self, np.ndarray x):
        # this function will be overridden in case of extra (non-additive) compartments
        cdef:
            np.ndarray r
        r = self.fi - np.sum(x.reshape((int(self.dim/self.M), self.M)), axis=0)
        return r

    cdef double _penalty_from_negative_values(self, np.ndarray x0):
        cdef:
            double eps=0.1/self.Omega, dev
            np.ndarray R_init
        R_init = self._get_r_from_x(x0)
        dev = - (np.sum(R_init[R_init<0]) + np.sum(x0[x0<0]))
        return (dev/eps)**2 + (dev/eps)**8

    def _all_positive(self, np.ndarray x0):
        r = self._get_r_from_x(x0)
        return (x0>0).all() and (r>0).all()

    def latent_infer_parameters(self, np.ndarray obs, np.ndarray fltr, double Tf,
                            contactMatrix, param_priors, init_priors, **kwargs):
        """
        Compute the maximum a-posteriori (MAP) estimate of the parameters and the initial conditions of a SIR type model
        when the classes are only partially observed. Unobserved classes are treated as latent variables.

        Parameters
        ----------
            see `latent_infer`

        Returns
        -------
        output: dict
            Contains the following keys for users:

            map_params_dict: dict
                A dictionary for the MAP estimates for parameter values.
                The keys are the names of the parameters.
            map_x0: np.array
                The MAP estimate for the initial conditions.
            -logp: float
                The value of -logp at MAP.

        Note
        ----
        This function just calls latent_infer (with fixed `contactMatrix`), will be deprecated.
        """

        output_dict = self.latent_infer(obs, fltr, Tf, param_priors, init_priors, contactMatrix=contactMatrix, generator=None,
                            intervention_fun=None, **kwargs)

        # rename for backwards compatibility
        output_dict['map_x0'] = output_dict['x0']
        output_dict['flat_map'] = output_dict['flat_params']
        output_dict['map_params_dict'] = output_dict['params_dict']

        return output_dict


    def nested_sampling_latent_inference(self, np.ndarray obs, np.ndarray fltr, double Tf, contactMatrix, param_priors,
                                         init_priors,tangent=False, verbose=False, nprocesses=0, queue_size=None,
                                         maxiter=None, maxcall=None, dlogz=None, n_effective=None, add_live=True,
                                         sampler=None, **dynesty_args):
        """
        Compute the log-evidence and weighted samples of the a-posteriori distribution of the parameters of a SIR type model
        with latent variables using nested sampling as implemented in the `dynesty` Python package.

        Note
        ----
        This function has been replaced by `pyross.inference.latent_infer_nested_sampling` and will be deleted
        in a future version of pyross. See there for a documentation of the function parameters.
        """
        return self.latent_infer_nested_sampling(obs, fltr, Tf, param_priors, init_priors, contactMatrix=contactMatrix,
                                                 generator=None, intervention_fun=None, tangent=tangent, verbose=verbose,
                                                 nprocesses=nprocesses, queue_size=queue_size, maxiter=maxiter, maxcall=maxcall,
                                                 dlogz=dlogz, n_effective=n_effective, add_live=add_live, sampler=sampler,
                                                 **dynesty_args )

    def nested_sampling_latent_inference_process_result(self, sampler, obs, fltr, param_priors, init_priors):
        """
        Take the sampler generated by `nested_sampling_latent_inference` and produce output dictionaries for further use
        in the pyross framework.

        Note
        ----
        This function has been replaced by `pyross.inference.latent_infer_nested_sampling_process_result` and will be
        deleted in a future version of pyross. See there for a documentation of the function parameters.
        """
        result, output_samples = self.latent_infer_nested_sampling_process_result(sampler, obs, fltr, param_priors, init_priors,
                                                                                  contactMatrix=self.contactMatrix)

        # Match old dictionary key names for backward compatibility.
        for out_dict in output_samples:
            out_dict['map_x0']          = out_dict.pop('x0')
            out_dict['flat_map']        = out_dict.pop('flat_params')
            out_dict['map_params_dict'] = out_dict.pop('params_dict')

        return result, output_samples


    def mcmc_latent_inference(self, np.ndarray obs, np.ndarray fltr, double Tf, contactMatrix, param_priors,
                              init_priors, tangent=False, verbose=False, sampler=None, nwalkers=None, walker_pos=None,
                              nsamples=1000, nprocesses=0):
        """
        Sample the posterior distribution of the epidimiological parameters using ensemble MCMC.

        Note
        ----
        This function has been replaced by `pyross.inference.latent_infer_mcmc` and will be deleted
        in a future version of pyross. See there for a documentation of the function parameters.
        """
        return self.latent_infer_mcmc(obs, fltr, Tf, param_priors, init_priors, contactMatrix=contactMatrix,
                                      generator=None, intervention_fun=None, tangent=tangent, verbose=verbose,
                                      sampler=sampler, nwalkers=nwalkers, walker_pos=walker_pos,
                                      nsamples=nsamples, nprocesses=nprocesses)

    def mcmc_latent_inference_process_result(self, sampler, obs, fltr, param_priors, init_priors,
                                            flat=True, discard=0, thin=1):
        """
        Take the sampler generated by `mcmc_latent_inference` and produce output dictionaries for further use
        in the pyross framework.

        Note
        ----
        This function has been replaced by `pyross.inference.latent_infer_mcmc_process_results` and will be deleted
        in a future version of pyross. See there for a documentation of the function parameters.
        """
        output_samples = self.latent_infer_mcmc_process_result(sampler, obs, fltr, param_priors, init_priors,
                                                               contactMatrix=self.contactMatrix, flat=flat,
                                                               discard=discard, thin=thin)

        # Match old dictionary key names for backward compatibility.
        if flat:
            flat_sample_list = output_samples
        else:
            flat_sample_list = [item for sublist in output_samples for item in sublist]
        for out_dict in flat_sample_list:
            out_dict['map_x0']          = out_dict.pop('x0')
            out_dict['flat_map']        = out_dict.pop('flat_params')
            out_dict['map_params_dict'] = out_dict.pop('params_dict')

        return output_samples


    def latent_infer_control(self, obs, fltr, Tf, generator, param_priors, init_priors,
                            **kwargs):
        """
        Compute the maximum a-posteriori (MAP) estimate of the change of control parameters for a SIR type model in
        lockdown with partially observed classes.

        Parameters
        ----------
            see `latent_infer`

        Returns
        -------
        output_dict: dict
            A dictionary containing the following keys for users:

            map_params_dict: dict
                dictionary for MAP estimates for control parameters
            map_x0: np.array
                MAP estimates for the initial conditions
            -logp: float
                Value of -logp at MAP.

        Note
        ----
        This function just calls `latent_infer` (with the specified `generator`), will be deprecated.
        """

        output_dict = self.latent_infer(obs, fltr, Tf, param_priors, init_priors,
                                        contactMatrix=None, generator=generator,
                                        **kwargs)
        del output_dict['params_dict']
        output_dict['map_params_dict']=output_dict['control_params_dict']  # Rename entry for backwards compatibility

        return output_dict

    def _loglikelihood_latent(self, params, grad=0, generator=None, intervention_fun=None, param_keys=None,
                              param_guess_range=None, is_scale_parameter=None, scaled_param_guesses=None,
                              param_length=None, obs=None, fltr=None, Tf=None, obs0=None, init_flags=None,
                              init_fltrs=None, tangent=None, smooth_penalty=False, bounds=None, inter_steps=0,
                              **catchall_kwargs):
        if bounds is not None:
            # Check that params is within bounds. If not, return -np.inf.
            if np.any(bounds[:,0] > params) or np.any(bounds[:,1] < params):
                return -np.Inf

        inits =  np.copy(params[param_length:])

        # Restore parameters from flattened parameters
        orig_params = pyross.utils.unflatten_parameters(params[:param_length],
                          param_guess_range, is_scale_parameter, scaled_param_guesses)

        parameters, kwargs = self.fill_params_dict(param_keys, orig_params, return_additional_params=True)

        self.set_params(parameters)

        if generator is not None:
            if intervention_fun is None:
                self.contactMatrix = generator.constant_contactMatrix(**kwargs)
            else:
                self.contactMatrix = generator.intervention_custom_temporal(intervention_fun, **kwargs)
        else:
            if kwargs != {}:
                raise Exception('Key error or unspecified generator')

        x0 = self._construct_inits(inits, init_flags, init_fltrs, obs0, fltr[0])
        logl = 0
        if smooth_penalty == True:
            # Steer the global optimiser away from regions with negative initial values.
            penalty = self._penalty_from_negative_values(x0)
            x0[x0<0] = 0.1/self.Omega # set to be small and positive
            logl -= penalty*fltr.shape[0]
        elif smooth_penalty == False:
            # Return -Inf if one of the initial values is negative.
            if not self._all_positive(x0):
                return -np.Inf
        # We also support `smooth_penalty == None`, which is useful for example for computing the Hessian.

        logl += -self._obtain_logp_for_lat_traj(x0, obs, fltr[1:], Tf, tangent, inter_steps=inter_steps)
        return logl

    def _logposterior_latent(self, params, prior=None,
                             **logl_kwargs):
        logl = self._loglikelihood_latent(params, **logl_kwargs)
        logp = logl + np.sum(prior.logpdf(params))
        return logp

    def _latent_infer_to_minimize(self, params, grad=0,
                                   **logp_kwargs):
        """Objective function for minimization call in latent_infer."""
        if 'disable_penalty' in logp_kwargs:
            logp = self._logposterior_latent(params, smooth_penalty=None,  **logp_kwargs)
        else:
            logp = self._logposterior_latent(params, smooth_penalty=True,  **logp_kwargs)
        return -logp

    def latent_infer(self, np.ndarray obs, np.ndarray fltr, Tf, param_priors, init_priors,
                     contactMatrix=None, generator=None,
                     intervention_fun=None, tangent=False,
                     verbose=False, ftol=1e-5, global_max_iter=100,
                     local_max_iter=100, global_atol=1., enable_global=True,
                     enable_local=True, cma_processes=0, cma_population=16, cma_random_seed=None):
        """
        Compute the maximum a-posteriori (MAP) estimate for the initial conditions and all desired parameters, including control parameters,
        for a SIR type model with partially observed classes. The unobserved classes are treated as latent variables.

        Parameters
        ----------
        obs:  np.array
            The partially observed trajectory.
        fltr: 2d np.array
            The filter for the observation such that
            :math:`F_{ij} x_j (t) = obs_i(t)`
        Tf: float
            Total time of the trajectory
        param_priors: dict
            A dictionary that specifies priors for parameters (including control parameters, if desired). See `infer` for further explanations.
        init_priors: dict
            A dictionary for priors for initial conditions. See below for examples
        contactMatrix: callable, optional
            A function that returns the contact matrix at time t (input). If specified, control parameters are not inferred.
            Either a contactMatrix or a generator must be specified.
        generator: pyross.contactMatrix, optional
            A pyross.contactMatrix object that generates a contact matrix function with specified lockdown
            parameters.
            Either a contactMatrix or a generator must be specified.
        intervention_fun: callable, optional
            The calling signature is `intervention_func(t, **kwargs)`,
            where t is time and kwargs are other keyword arguments for the function.
            The function must return (aW, aS, aO), where aW, aS and aO are (2, M) arrays.
            The contact matrices are then rescaled as :math:`aW[0]_i CW_{ij} aW[1]_j` etc.
            If not set, assume intervention that's constant in time.
            See `contactMatrix.constant_contactMatrix` for details on the keyword parameters.
        tangent: bool, optional
            Set to True to use tangent space inference. Default is false.
        verbose: bool, optional
            Set to True to see intermediate outputs from the optimizer.
        ftol: double
            Relative tolerance of logp
        global_max_iter: int, optional
            Number of global optimisations performed.
        local_max_iter: int, optional
            Number of local optimisation performed.
        global_atol: float
            The absolute tolerance for global minimisation.
        enable_global: bool, optional
            Set to True to enable global optimisation.
        enable_local: bool, optional
            Set to True to enable local optimisation.
        cma_processes: int, optional
            Number of parallel processes used for global optimisation.
        cma_population: int, optional
            The number of samples used in each step of the CMA algorithm.
        cma_random_seed: int (between 0 and 2**32-1)
            Random seed for the optimisation algorithms. By default it is generated from numpy.random.randint.

        Returns
        -------
        output_dict: dict
            A dictionary containing the following keys for users:

            x0: np.array
                MAP estimates for the initial conditions
            params_dict: dict
                dictionary for MAP estimates for model parameters
            control_params_dict: dict
                dictionary for MAP estimates for control parameters (if requested)
            -logp: float
                Value of -logp at MAP.

        Note
        ----
        This function combines the functionality of `latent_infer_parameters` and `latent_infer_control`,
        which will be deprecated.
        To infer model parameters only, specify a fixed `contactMatrix` function.
        To infer control parameters only, specify a `generator` and do not specify priors for model parameters.

        Examples
        --------
        Here we list three examples, one for inferring all initial conditions
        along the fastest growing linear mode, one for inferring the initial
        conditions individually and a mixed one.

        First, suppose we only observe Is out of (S, Ia, Is) and we wish to
        infer all compartmental values of S and Ia independently. For two age
        groups with population [2500, 7500],

        >>> init_priors = {
                'independent':{
                    'fltr': [True, True, True, True, False, False],
                    'mean': [2400, 7400, 50, 50],
                    'std': [200, 200, 200, 200],
                    'bounds': [[2000, 2500], [7000, 7500], [0, 400], [0, 400]]
                }
            }

        In the 'fltr' entry, we need a boolean array indicating which components
        of the full x0 = [S0[0], S0[1], Ia0[0], Ia0[1], Is0[0], Ia0[1]] array we are inferring.
        By setting fltr = [True, True, True, True, False, False], the inference algorithm
        will know that we are inferring all components of S0 and Ia0 but not Is0.
        Similar to inference for parameter values, we also assume a log-normal
        distribution for the priors for the initial conditions.

        Next, if we are happy to assume that all our initial conditions lie
        along the fastest growing linear mode and we will only infer the
        coefficient of the mode, the init_priors dict would be,

        >>> init_priors = {
                'lin_mode_coeff':{
                    'fltr': [True, True, True, True, False, False],
                    'mean': 100,
                    'std': 100,
                    'bounds': [1, 1000]
                }
            }

        Note that the 'fltr' entry is still the same as before because we still
        only want to infer S and Ia, and the initial conditions for Is is fixed
        by the observation.

        Finally, if we want to do a mixture of both (useful when some compartments
        have aligned with the fastest growing mode but others haven't), we need
        to set the init_priors to be,

        >>> init_priors = {
                'lin_mode_coeff': {
                    'fltr': [True, True, False, False, False, False],
                    'mean': 100,
                    'std': 100,
                    'bounds': [1, 1000]
                },
                'independent':{
                    'fltr': [False, False, True, True, False, False],
                    'mean': [50, 50],
                    'std': [200, 200],
                    'bounds': [0, 400], [0, 400]
                }
            }
        """

        # Sanity checks of the intputs
        self._process_contact_matrix(contactMatrix, generator, intervention_fun)

        # Process fltr and obs
        fltr, obs, obs0 = pyross.utils.process_latent_data(fltr, obs)

        # Read in parameter priors
        param_prior_names, keys, param_guess, param_stds, param_bounds, param_guess_range, \
        is_scale_parameter, scaled_param_guesses \
            = pyross.utils.parse_param_prior_dict(param_priors, self.M, check_length=(not self.param_mapping_enabled))

        # Read in initial conditions priors
        init_prior_names, init_guess, init_stds, init_bounds, init_flags, init_fltrs \
            = pyross.utils.parse_init_prior_dict(init_priors, self.dim, len(obs0))

        # Concatenate the flattend parameter guess with init guess
        param_length = param_guess.shape[0]
        guess = np.concatenate([param_guess, init_guess]).astype(DTYPE)
        stds = np.concatenate([param_stds,init_stds]).astype(DTYPE)
        bounds = np.concatenate([param_bounds, init_bounds], axis=0).astype(DTYPE)

        prior = Prior(param_prior_names+init_prior_names, bounds, guess, stds)
        cma_stds = np.minimum(stds, (bounds[:, 1]-bounds[:, 0])/3)


        minimize_args = {'generator':generator, 'intervention_fun':intervention_fun,
                       'param_keys':keys, 'param_guess_range':param_guess_range,
                       'is_scale_parameter':is_scale_parameter,
                       'scaled_param_guesses':scaled_param_guesses,
                       'param_length':param_length,
                       'obs':obs, 'fltr':fltr, 'Tf':Tf, 'obs0':obs0,
                       'init_flags':init_flags, 'init_fltrs': init_fltrs,
                       'prior':prior, 'tangent':tangent}
        res = minimization(self._latent_infer_to_minimize,
                          guess, bounds, ftol=ftol,
                          global_max_iter=global_max_iter,
                          local_max_iter=local_max_iter, global_atol=global_atol,
                          enable_global=enable_global, enable_local=enable_local,
                          cma_processes=cma_processes,
                          cma_population=cma_population, cma_stds=cma_stds,
                          verbose=verbose, cma_random_seed=cma_random_seed, args_dict=minimize_args)
        estimates = res[0]

        # Get the parameters (in their original structure) from the flattened parameter vector.
        param_estimates = estimates[:param_length]
        orig_params = pyross.utils.unflatten_parameters(param_estimates,
                                                      param_guess_range,
                                                      is_scale_parameter,
                                                      scaled_param_guesses)
        init_estimates = estimates[param_length:]


        map_params_dict, map_control_params_dict = self.fill_params_dict(keys, orig_params, return_additional_params=True)
        self.set_params(map_params_dict)

        if generator is not None:
            if intervention_fun is None:
                self.contactMatrix = generator.constant_contactMatrix(**map_control_params_dict)
            else:
                self.contactMatrix = generator.intervention_custom_temporal(intervention_fun, **map_control_params_dict)
        map_x0 = self._construct_inits(init_estimates, init_flags, init_fltrs,
                                    obs0, fltr[0])
        l_post = -res[1]
        l_prior = np.sum(prior.logpdf(res[0]))
        l_like = l_post - l_prior
        output_dict = {
            'params_dict':map_params_dict, 'x0':map_x0, 'flat_params':estimates,
            'log_posterior':l_post, 'log_prior':l_prior, 'log_likelihood':l_like,
            'param_keys': keys, 'param_guess_range': param_guess_range,
            'is_scale_parameter':is_scale_parameter, 'param_length':param_length,
            'scaled_param_guesses':scaled_param_guesses,
            'init_flags': init_flags, 'init_fltrs': init_fltrs,
            'prior': prior,
        }
        if map_control_params_dict != {}:
            output_dict['control_params_dict'] = map_control_params_dict

        return output_dict

    def latent_infer_nested_sampling(self, np.ndarray obs, np.ndarray fltr, Tf, param_priors, init_priors, contactMatrix=None,
                                      generator=None, intervention_fun=None, tangent=False, verbose=False, nprocesses=0,
                                      queue_size=None, maxiter=None, maxcall=None, dlogz=None, n_effective=None, add_live=True,
                                      sampler=None, **dynesty_args):
        """
        Compute the log-evidence and weighted samples for the initial conditions and all desired parameters, including control parameters,
        for a SIR type model with partially observed classes. This function uses nested sampling as implemented in the `dynesty` Python package.

        Parameters
        ----------
        obs: 2d numpy.array
            The observed trajectories with reduced number of variables
            (number of data points, (age groups * observed model classes))
        fltr: 2d numpy.array
            A matrix of shape (no. observed variables, no. total variables),
            such that obs_{ti} = fltr_{ij} * X_{tj}
        Tf: float
            Total time of the trajectory
        contactMatrix: callable
            A function that returns the contact matrix at time t (input).
        param_priors: dict
            A dictionary for priors for the model parameters.
            See `latent_infer` for further explanations.
        init_priors: dict
            A dictionary for priors for the initial conditions.
            See `latent_infer` for further explanations.
        contactMatrix: callable, optional
            A function that returns the contact matrix at time t (input). If specified, control parameters are not inferred.
            Either a contactMatrix or a generator must be specified.
        generator: pyross.contactMatrix, optional
            A pyross.contactMatrix object that generates a contact matrix function with specified lockdown
            parameters.
            Either a contactMatrix or a generator must be specified.
        intervention_fun: callable, optional
            The calling signature is `intervention_func(t, **kwargs)`,
            where t is time and kwargs are other keyword arguments for the function.
            The function must return (aW, aS, aO), where aW, aS and aO are (2, M) arrays.
            The contact matrices are then rescaled as :math:`aW[0]_i CW_{ij} aW[1]_j` etc.
            If not set, assume intervention that's constant in time.
            See `contactMatrix.constant_contactMatrix` for details on the keyword parameters.
        tangent: bool, optional
            Set to True to do inference in tangent space (might be less robust but a lot faster). Default is False.
        verbose: bool, optional
            Set to True to see intermediate outputs from the nested sampling procedure.
        nprocesses: int, optional
            The number of processes used for parallel evaluation of the likelihood.
        queue_size: int, optional
            Size of internal queue of likelihood values, default is nprocesses if multiprocessing is used.
        maxiter: int, optional
            The maximum number of iterations. Default is no limit.
        maxcall:int, optional
            The maximum number of calls to the likelihood function. Default no limit.
        dlogz: float, optional
            The iteration terminates if the estimated contribution of the remaining prior volume to the total evidence
            falls below this threshold. Default value is `1e-3 * (nlive - 1) + 0.01` if `add_live==True`, 0.01 otherwise.
        n_effective: float, optional
            The iteration terminates if the number of effective posterior samples reaches this values. Default is no limit.
        add_live: bool, optional
            Determines whether to add the remaining set of live points to the set of samples. Default is True.
        sampler: dynesty.NestedSampler, optional
            Continue running an instance of a nested sampler until the termination criteria are met.
        **dynesty_args:
            Arguments passed through to the construction of the dynesty.NestedSampler constructor. Relevant entries
            are (this is not comprehensive, for details see the documentation of dynesty):

            nlive: int, optional
                The number of live points. Default is 500.
            bound: {'none', 'single', 'multi', 'balls', 'cubes'}, optional
                Method used to approximately bound the prior using the current set of live points. Default is 'multi'.
            sample:  {'auto', 'unif', 'rwalk', 'rstagger', 'slice', 'rslice', 'hslice', callable}, optional
                Method used to sample uniformly within the likelihood constraint, conditioned on the provided bounds.

        Returns
        -------
        sampler: dynesty.NestedSampler
            The state of the sampler after termination of the nested sampling run.
        """

        if dynesty is None:
            raise Exception("Nested sampling needs optional dependency `dynesty` which was not found.")

        if nprocesses == 0:
            if pathos_mp:
                # Optional dependecy for multiprocessing (pathos) is installed.
                nprocesses = pathos_mp.cpu_count()
            else:
                nprocesses = 1

        if queue_size is None:
            queue_size = nprocesses

        # Sanity checks of the intputs
        self._process_contact_matrix(contactMatrix, generator, intervention_fun)

        # Process fltr and obs
        fltr, obs, obs0 = pyross.utils.process_latent_data(fltr, obs)

        # Read in parameter priors
        param_prior_names, keys, param_guess, param_stds, param_bounds, param_guess_range, \
        is_scale_parameter, scaled_param_guesses \
            = pyross.utils.parse_param_prior_dict(param_priors, self.M, check_length=(not self.param_mapping_enabled))

        # Read in initial conditions priors
        init_prior_names, init_guess, init_stds, init_bounds, init_flags, init_fltrs \
            = pyross.utils.parse_init_prior_dict(init_priors, self.dim, len(obs0))

        # Concatenate the flattend parameter guess with init guess
        param_length = param_guess.shape[0]
        guess = np.concatenate([param_guess, init_guess]).astype(DTYPE)
        stds = np.concatenate([param_stds,init_stds]).astype(DTYPE)
        bounds = np.concatenate([param_bounds, init_bounds], axis=0).astype(DTYPE)

        prior = Prior(param_prior_names+init_prior_names, bounds, guess, stds)

        ndim = len(guess)

        prior_transform_args = {'prior':prior}
        loglike_args = {'generator':generator, 'intervention_fun':intervention_fun, 'param_keys':keys,
                        'param_guess_range':param_guess_range, 'is_scale_parameter':is_scale_parameter,
                        'scaled_param_guesses':scaled_param_guesses, 'param_length':param_length, 'obs':obs,
                        'fltr':fltr, 'Tf':Tf, 'obs0':obs0, 'init_flags':init_flags, 'init_fltrs': init_fltrs,
                        'tangent':tangent, 'bounds':bounds}

        if sampler is None:
            if nprocesses > 1:
                pool = pathos_mp.ProcessingPool(nprocesses)
                sampler = dynesty.NestedSampler(self._loglikelihood_latent, self._nested_sampling_prior_transform, ndim=ndim,
                                                logl_kwargs=loglike_args, ptform_kwargs=prior_transform_args,
                                                pool=pool, queue_size=queue_size, **dynesty_args)
            else:
                sampler = dynesty.NestedSampler(self._loglikelihood_latent, self._nested_sampling_prior_transform, ndim=ndim,
                                                logl_kwargs=loglike_args, ptform_kwargs=prior_transform_args,
                                                **dynesty_args)
        else:
            if nprocesses > 1:
                # Restart the pool we closed at the end of the previous run.
                sampler.pool = pathos_mp.ProcessingPool(nprocesses)
                sampler.M = sampler.pool.map
            elif sampler.pool is not None:
                sampler.pool = None
                sampler.M = map

        sampler.run_nested(maxiter=maxiter, maxcall=maxcall, dlogz=dlogz, n_effective=n_effective,
                           add_live=add_live, print_progress=verbose)

        if sampler.pool is not None:
            sampler.pool.close()
            sampler.pool.join()
            sampler.pool.clear()

        return sampler

    def latent_infer_nested_sampling_process_result(self, sampler, obs, fltr, param_priors, init_priors, contactMatrix=None,
                                                     generator=None, intervention_fun=None, **catchall_kwargs):
        """
        Take the sampler generated by `pyross.inference.latent_infer_nested_sampling` and produce output dictionaries for
        further use in the pyross framework. See there for additional description of parameters.

        Parameters
        ----------
        sampler: dynesty.NestedSampler
            Output of `pyross.inference.latent_infer_nested_sampling`.
        obs: 2d numpy.array
        fltr: 2d numpy.array
        param_priors: dict
        init_priors: dict
        contactMatrix: callable, optional
        generator: pyross.contactMatrix, optional
        intervention_fun: callable, optional
        **catchall_kwargs: dict
            Catches further provided arguments and ignores them.

        Returns
        -------
        result: dynesty.Result
            The result of the nested sampling iteration. Relevant entries include:

            result.logz: list
                The progression of log-evidence estimates, use result.logz[-1] for the final estimate.
        output_samples: list
            The processed weighted posterior samples.
        """
        # Sanity checks of the intputs
        self._process_contact_matrix(contactMatrix, generator, intervention_fun)

        # Process fltr and obs
        fltr, obs, obs0 = pyross.utils.process_latent_data(fltr, obs)

        # Read in parameter priors
        param_prior_names, keys, param_guess, param_stds, param_bounds, param_guess_range, \
        is_scale_parameter, scaled_param_guesses \
            = pyross.utils.parse_param_prior_dict(param_priors, self.M, check_length=(not self.param_mapping_enabled))

        # Read in initial conditions priors
        init_prior_names, init_guess, init_stds, init_bounds, init_flags, init_fltrs \
            = pyross.utils.parse_init_prior_dict(init_priors, self.dim, len(obs0))

        # Concatenate the flattend parameter guess with init guess
        param_length = param_guess.shape[0]
        guess = np.concatenate([param_guess, init_guess]).astype(DTYPE)
        stds = np.concatenate([param_stds,init_stds]).astype(DTYPE)
        bounds = np.concatenate([param_bounds, init_bounds], axis=0).astype(DTYPE)

        prior = Prior(param_prior_names+init_prior_names, bounds, guess, stds)

        result = sampler.results
        output_samples = []
        for i in range(len(result.samples)):
            sample = result.samples[i]
            weight = np.exp(result.logwt[i] - result.logz[len(result.logz)-1])
            l_like = result.logl[i]
            # Get the parameters (in their original structure) from the flattened parameter vector.
            param_sample = sample[:param_length]
            orig_params = pyross.utils.unflatten_parameters(param_sample, param_guess_range,
                                                            is_scale_parameter, scaled_param_guesses)
            init_sample = sample[param_length:]

            sample_params_dict, sample_control_params_dict = self.fill_params_dict(keys, orig_params, return_additional_params=True)
            self.set_params(sample_params_dict)

            if generator is not None:
                if intervention_fun is None:
                    self.contactMatrix = generator.constant_contactMatrix(**sample_control_params_dict)
                else:
                    self.contactMatrix = generator.intervention_custom_temporal(intervention_fun, **sample_control_params_dict)

            sample_x0 = self._construct_inits(init_sample, init_flags, init_fltrs, obs0, fltr[0])
            l_prior = np.sum(prior.logpdf(sample))
            l_post = l_prior + l_like
            output_dict = {
                'params_dict':sample_params_dict, 'x0':sample_x0, 'flat_params':sample,
                'log_posterior':l_post, 'log_prior':l_prior, 'log_likelihood':l_like,
                'weight':weight, 'param_keys': keys, 'param_guess_range': param_guess_range,
                'is_scale_parameter':is_scale_parameter, 'param_length':param_length,
                'scaled_param_guesses':scaled_param_guesses,
                'init_flags': init_flags, 'init_fltrs': init_fltrs,
                'prior':prior
            }

            if sample_control_params_dict != {}:
                output_dict['control_params_dict'] = sample_control_params_dict

            output_samples.append(output_dict)

        return result, output_samples

    def latent_infer_mcmc(self, np.ndarray obs, np.ndarray fltr, Tf, param_priors, init_priors, contactMatrix=None, generator=None,
                          intervention_fun=None, tangent=False, verbose=False, sampler=None, nwalkers=None, walker_pos=None,
                          nsamples=1000, nprocesses=0):
        """ Sample the posterior distribution of the initial conditions and all desired parameters, including control parameters, using
        ensemble MCMC. This requires the optional dependency `emcee`.

        Parameters
        ----------
        obs: 2d numpy.array
            The observed trajectories with reduced number of variables
            (number of data points, (age groups * observed model classes))
        fltr: 2d numpy.array
            A matrix of shape (no. observed variables, no. total variables),
            such that obs_{ti} = fltr_{ij} * X_{tj}
        Tf: float
            Total time of the trajectory
        contactMatrix: callable
            A function that returns the contact matrix at time t (input).
        param_priors: dict
            A dictionary for priors for the model parameters.
            See `latent_infer_parameters` for further explanations.
        init_priors: dict
            A dictionary for priors for the initial conditions.
            See `latent_infer_parameters` for further explanations.
        tangent: bool, optional
            Set to True to use tangent space inference. Default is False.
        verbose: bool, optional
            Set to True to see a progress bar for the sample generation. Default is False.
        sampler: emcee.EnsembleSampler, optional
            Set to instance of the sampler (as returned by this function) to continue running the MCMC chains.
            Default is None (i.e. run a new chain).
        nwalkers:int, optional
            The number of chains in the ensemble (should be at least 2*dim). Default is 2*dim.
        walker_pos: np.array, optional
            The initial position of the walkers. If not specified, the function samples random positions from the prior.
        nsamples:int, optional
            The number of samples per walker. Default is 1000.
        nprocesses: int, optional
            The number of processes used to compute the likelihood for the walkers, needs `pathos` for values > 1.
            Default is the number of cpu cores if `pathos` is available, otherwise 1.

        Returns
        -------
        sampler: emcee.EnsembleSampler
            This function returns the state of the sampler. To look at the chain of the internal flattened parameters,
            run `sampler.get_chain()`. Use this to judge whether the chain has sufficiently converged. Either rerun
            `latent_infer_mcmc(..., sampler=sampler)` to continue the chain or `latent_infer_mcmc_process_result(...)`
            to process the result.

        Examples
        --------
        For the structure of the model input parameters, in particular `param_priors, init_priors`, see the documentation
        of `latent_infer`. To start sampling the posterior, run for example

        >>> sampler = estimator.latent_infer_mcmc(obs, fltr, Tf, param_priors, init_priors, contactMatrix=contactMatrix,
                                                  verbose=True)

        To judge the convergence of this chain, we can look at the trace plot of all the chains (for a moderate number of
        dimensions `dim`)

        >>> fig, axes = plt.subplots(dim, sharex=True)
        >>> samples = sampler.get_chain()
        >>> for i in range(dim):
                ax = axes[i]
                ax.plot(samples[:, :, i], "k", alpha=0.3)
                ax.set_xlim(0, len(samples))
        >>> axes[-1].set_xlabel("step number");

        For more detailed convergence metrics, see the documentation of `emcee`. To continue running this chain, we can
        call this function again with the sampler as argument

        >>> sampler = estimator.latent_infer_mcmc(obs, fltr, Tf, param_priors, init_priors, contactMatrix=contactMatrix,
                                                  verbose=True, sampler=sampler)

        This procudes 1000 additional samples in each chain. To process the results, call
        `pyross.inference.latent_infer_mcmc_process_result`.
        """
        if emcee is None:
            raise Exception("MCMC sampling needs optional dependency `emcee` which was not found.")

        if nprocesses == 0:
            if pathos_mp:
                # Optional dependecy for multiprocessing (pathos) is installed.
                nprocesses = pathos_mp.cpu_count()
            else:
                nprocesses = 1

        if nprocesses > 1 and pathos_mp is None:
            raise Exception("The Python package `pathos` is needed for multiprocessing.")

        # Sanity checks of the intputs
        self._process_contact_matrix(contactMatrix, generator, intervention_fun)

        # Process fltr and obs
        fltr, obs, obs0 = pyross.utils.process_latent_data(fltr, obs)

        # Read in parameter priors
        param_prior_names, keys, param_guess, param_stds, param_bounds, param_guess_range, \
        is_scale_parameter, scaled_param_guesses \
            = pyross.utils.parse_param_prior_dict(param_priors, self.M, check_length=(not self.param_mapping_enabled))

        # Read in initial conditions priors
        init_prior_names, init_guess, init_stds, init_bounds, init_flags, init_fltrs \
            = pyross.utils.parse_init_prior_dict(init_priors, self.dim, len(obs0))

        # Concatenate the flattend parameter guess with init guess
        param_length = param_guess.shape[0]
        guess = np.concatenate([param_guess, init_guess]).astype(DTYPE)
        stds = np.concatenate([param_stds,init_stds]).astype(DTYPE)
        bounds = np.concatenate([param_bounds, init_bounds], axis=0).astype(DTYPE)

        prior = Prior(param_prior_names+init_prior_names, bounds, guess, stds)

        ndim = len(guess)

        if nwalkers is None:
            nwalkers = 2*ndim

        logpost_args = {'generator':generator, 'intervention_fun':intervention_fun, 'bounds':bounds, 'param_keys':keys,
                        'param_guess_range':param_guess_range, 'is_scale_parameter':is_scale_parameter,
                        'scaled_param_guesses':scaled_param_guesses, 'param_length':param_length, 'obs':obs,
                        'fltr':fltr, 'Tf':Tf, 'obs0':obs0, 'init_flags':init_flags, 'init_fltrs': init_fltrs,
                        'prior':prior, 'tangent':tangent}

        if walker_pos is None:
             # If not specified, sample initial positions of walkers from prior (within bounds).
            points = np.random.rand(nwalkers, ndim)
            p0 = prior.ppf(points)
        else:
            p0 = walker_pos

        if sampler is None:
            # Start a new MCMC chain.
            if nprocesses > 1:
                mcmc_pool = pathos_mp.ProcessingPool(nprocesses)
                sampler = emcee.EnsembleSampler(nwalkers, ndim, self._logposterior_latent,
                                                kwargs=logpost_args, pool=mcmc_pool)
            else:
                sampler = emcee.EnsembleSampler(nwalkers, ndim, self._logposterior_latent,
                                                kwargs=logpost_args)

            sampler.run_mcmc(p0, nsamples, progress=verbose)
        else:
            # Continue running an existing MCMC chain.
            if nprocesses > 1:
                # Restart the pool we closed at the end of the previous run.
                sampler.pool = pathos_mp.ProcessingPool(nprocesses)
            elif sampler.pool is not None:
                # If the user decided to not have multiprocessing in a subsequent run, we need
                # to reset the pool in the emcee.EnsembleSampler.
                sampler.pool = None

            sampler.run_mcmc(None, nsamples, progress=verbose)

        if sampler.pool is not None:
            sampler.pool.close()
            sampler.pool.join()
            sampler.pool.clear()

        return sampler

    def latent_infer_mcmc_process_result(self, sampler, obs, fltr, param_priors, init_priors, contactMatrix=None,
                                         generator=None, intervention_fun=None, flat=True, discard=0, thin=1,
                                         **catchall_kwargs):
        """
        Take the sampler generated by `pyross.inference.latent_infer_mcmc` and produce output dictionaries for
        further use in the pyross framework.

        Parameters
        ----------
        sampler: emcee.EnsembleSampler
            Output of `mcmc_latent_inference`.
        obs: 2d numpy.array
        fltr: 2d numpy.array
        param_priors: dict
        init_priors: dict
        contactMatrix: callable, optional
        generator: pyross.contactMatrix, optional
        intervention_fun: callable, optional
        flat: bool, optional
            This decides whether to return the samples as for each chain separately (False) or as as a combined
            list (True). Default is True.
        discard: int, optional
            The number of initial samples to discard in each chain (to account for burn-in). Default is 0.
        thin: int, optional
            Thin out the chain by taking only the n-tn element in each chain. Default is 1 (no thinning).
        **catchall_kwargs: dict
            Catches further provided arguments and ignores them.

        Returns
        -------
        output_samples: list of dict (if flat=True), or list of list of dict (if flat=False)
            The processed posterior samples.
        """
        # Sanity checks of the intputs
        self._process_contact_matrix(contactMatrix, generator, intervention_fun)

        # Process fltr and obs
        fltr, obs, obs0 = pyross.utils.process_latent_data(fltr, obs)

        # Read in parameter priors
        param_prior_names, keys, param_guess, param_stds, param_bounds, param_guess_range, \
        is_scale_parameter, scaled_param_guesses \
            = pyross.utils.parse_param_prior_dict(param_priors, self.M, check_length=(not self.param_mapping_enabled))

        # Read in initial conditions priors
        init_prior_names, init_guess, init_stds, init_bounds, init_flags, init_fltrs \
            = pyross.utils.parse_init_prior_dict(init_priors, self.dim, len(obs0))

        # Concatenate the flattend parameter guess with init guess
        param_length = param_guess.shape[0]
        guess = np.concatenate([param_guess, init_guess]).astype(DTYPE)
        stds = np.concatenate([param_stds,init_stds]).astype(DTYPE)
        bounds = np.concatenate([param_bounds, init_bounds], axis=0).astype(DTYPE)

        prior = Prior(param_prior_names+init_prior_names, bounds, guess, stds)

        samples = sampler.get_chain(flat=flat, thin=thin, discard=discard)
        log_posts = sampler.get_log_prob(flat=flat, thin=thin, discard=discard)
        samples_per_chain = samples.shape[0]
        nr_chains = 1 if flat else samples.shape[1]
        if flat:
            output_samples = []
        else:
            output_samples = [[] for _ in nr_chains]

        for i in range(samples_per_chain):
            for j in range(nr_chains):
                if flat:
                    sample = samples[i,:]
                    l_post = log_posts[i]
                else:
                    sample = samples[i, j, :]
                    l_post = log_posts[i]
                weight = 1.0 / (samples_per_chain * nr_chains)
                param_sample = sample[:param_length]
                orig_params = pyross.utils.unflatten_parameters(param_sample, param_guess_range,
                                                                is_scale_parameter, scaled_param_guesses)
                init_sample = sample[param_length:]

                sample_params_dict, sample_control_params_dict = self.fill_params_dict(keys, orig_params, return_additional_params=True)
                self.set_params(sample_params_dict)

                if generator is not None:
                    if intervention_fun is None:
                        self.contactMatrix = generator.constant_contactMatrix(**sample_control_params_dict)
                    else:
                        self.contactMatrix = generator.intervention_custom_temporal(intervention_fun, **sample_control_params_dict)

                sample_x0 = self._construct_inits(init_sample, init_flags, init_fltrs, obs0, fltr[0])
                l_prior = np.sum(prior.logpdf(sample))
                l_like = l_post - l_prior
                output_dict = {
                    'params_dict':sample_params_dict, 'x0':sample_x0, 'flat_params':sample,
                    'log_posterior':l_post, 'log_prior':l_prior, 'log_likelihood':l_like,
                    'weight':weight, 'param_keys': keys, 'param_guess_range': param_guess_range,
                    'is_scale_parameter':is_scale_parameter, 'param_length':param_length,
                    'scaled_param_guesses':scaled_param_guesses,
                    'init_flags': init_flags, 'init_fltrs': init_fltrs,
                    'prior':prior
                }

                if sample_control_params_dict != {}:
                    output_dict['control_params_dict'] = sample_control_params_dict

                if flat:
                    output_samples.append(output_dict)
                else:
                    output_samples[j].append(output_dict)

        return output_samples

    def _latent_mean(self, params, contactMatrix=None,
                      generator=None, intervention_fun=None,
              param_keys=None,
                            param_guess_range=None, is_scale_parameter=None,
                            scaled_param_guesses=None, param_length=None,
                            obs=None, fltr=None, Tf=None, obs0=None,
                            inter_steps=None,
                            init_flags=None, init_fltrs=None):
        """Objective function for differentiation call in latent_FIM and latent_FIM_det."""
        param_estimates = np.copy(params[:param_length])

        orig_params = pyross.utils.unflatten_parameters(param_estimates,
                                                      param_guess_range,
                                                      is_scale_parameter,
                                                      scaled_param_guesses)

        init_estimates =  np.copy(params[param_length:])

        map_params_dict, map_control_params_dict = self.fill_params_dict(param_keys, orig_params, return_additional_params=True)
        self.set_params(map_params_dict)

        if generator is not None:
            if intervention_fun is None:
                self.contactMatrix = generator.constant_contactMatrix(**map_control_params_dict)
            else:
                self.contactMatrix = generator.intervention_custom_temporal(intervention_fun, **map_control_params_dict)

        fltr_ = fltr[1:]
        Nf=fltr_.shape[0]+1
        full_fltr = sparse.block_diag(fltr_)

        x0 = self._construct_inits(init_estimates, init_flags, init_fltrs, obs0, fltr[0])

        if inter_steps:
            x0 = np.multiply(x0, self.Omega)
            xm = pyross.utils.forward_euler_integration(self._rhs0, x0, 0, Tf, Nf, inter_steps)
            xm = xm[::inter_steps]
            xm = np.divide(xm, self.Omega)
        else:
            xm = self.integrate(x0, 0, Tf, Nf)
        xm_red = full_fltr@(np.ravel(xm[1:]))
        return xm_red

    def _latent_cov(self, params, contactMatrix=None,
             generator=None, intervention_fun=None,
             param_keys=None,
                            param_guess_range=None, is_scale_parameter=None,
                            scaled_param_guesses=None, param_length=None,
                            obs=None, fltr=None, Tf=None, obs0=None,
                            inter_steps=None,
                            init_flags=None, init_fltrs=None, tangent=False):
        """Objective function for differentiation call in latent_FIM."""
        param_estimates = np.copy(params[:param_length])

        orig_params = pyross.utils.unflatten_parameters(param_estimates,
                                                      param_guess_range,
                                                      is_scale_parameter,
                                                      scaled_param_guesses)

        init_estimates =  np.copy(params[param_length:])

        map_params_dict, map_control_params_dict = self.fill_params_dict(param_keys, orig_params, return_additional_params=True)
        self.set_params(map_params_dict)

        if generator is not None:
            if intervention_fun is None:
                self.contactMatrix = generator.constant_contactMatrix(**map_control_params_dict)
            else:
                self.contactMatrix = generator.intervention_custom_temporal(intervention_fun, **map_control_params_dict)

        x0 = self._construct_inits(init_estimates, init_flags, init_fltrs, obs0, fltr[0])
        fltr_ = fltr[1:]
        Nf=fltr_.shape[0]+1
        full_fltr = sparse.block_diag(fltr_)

        if tangent:
            xm, full_cov = self.obtain_full_mean_cov_tangent_space(x0, Tf, Nf,
                                                                  inter_steps)
        else:
            xm, full_cov = self.obtain_full_mean_cov(x0, Tf, Nf, inter_steps)

        cov_red = full_fltr@full_cov@np.transpose(full_fltr)
        return cov_red

    def latent_FIM(self, obs, fltr, Tf, infer_result, contactMatrix=None,
                   generator=None,
                   intervention_fun=None, tangent=False, eps=None,
                   inter_steps=100):
        '''
        Computes the Fisher Information Matrix (FIM) of the stochastic model for the initial conditions and all desired parameters, including control parameters, for a SIR type model with partially observed classes. The unobserved classes are treated as latent variables.

        Parameters
        ----------
        obs:  np.array
            The partially observed trajectory.
        fltr: 2d np.array
            The filter for the observation such that
            :math:`F_{ij} x_j (t) = obs_i(t)`
        Tf: float
            Total time of the trajectory
        infer_result: dict
            Dictionary returned by latent_infer
        contactMatrix: callable, optional
            A function that returns the contact matrix at time t (input). If specified, control parameters are not inferred.
            Either a contactMatrix or a generator must be specified.
        generator: pyross.contactMatrix, optional
            A pyross.contactMatrix object that generates a contact matrix function with specified lockdown
            parameters.
            Either a contactMatrix or a generator must be specified.
        intervention_fun: callable, optional
            The calling signature is `intervention_func(t, **kwargs)`,
            where t is time and kwargs are other keyword arguments for the function.
            The function must return (aW, aS, aO), where aW, aS and aO are (2, M) arrays.
            The contact matrices are then rescaled as :math:`aW[0]_i CW_{ij} aW[1]_j` etc.
            If not set, assume intervention that's constant in time.
            See `contactMatrix.constant_contactMatrix` for details on the keyword parameters.
        tangent: bool, optional
            Set to True to use tangent space inference. Default is False.
        eps: float or numpy.array, optional
           Step size for numerical differentiation of the process mean and its full covariance matrix with respect
            to the parameters. Must be either a scalar, or an array of length `len(infer_result['flat_params'])`. It is recommended to use a step-size greater or equal to `numpy.spacing(infer_result['flat_params'])**(1/3)`. If not specified, 10*numpy.spacing(infer_result['flat_params'])**(1/3) is used. Decreasing the step size too small can result in round-off error.
        inter_steps: int, optional
            Intermediate steps between observations for the deterministic forward Euler integration. A higher number of intermediate steps will improve the accuracy of the result, but will make computations slower. Setting `inter_steps=0` will fall back to the method accessible via `det_method` for the deterministic integration. We have found that forward Euler is generally slower, but more stable for derivatives with respect to parameters than the variable step size integrators used elsewhere in pyross. Default is 100.
        Returns
        -------
        FIM: 2d numpy.array
            The Fisher Information Matrix
        '''
        # Sanity checks of the intputs
        self._process_contact_matrix(contactMatrix, generator, intervention_fun)

        # Process fltr and obs
        fltr, obs, obs0 = pyross.utils.process_latent_data(fltr, obs)

        infer_result_loc = infer_result.copy()
        # backwards compatibility
        if 'flat_map' in infer_result_loc:
            infer_result_loc['flat_params'] = infer_result_loc.pop('flat_map')

        flat_params = np.copy(infer_result_loc['flat_params'])

        kwargs = {}
        for key in ['param_keys', 'param_guess_range', 'is_scale_parameter',
                    'scaled_param_guesses', 'param_length', 'init_flags',
                    'init_fltrs']:
            kwargs[key] = infer_result_loc[key]

        def mean(y):
            return self._latent_mean(y, contactMatrix=contactMatrix,
                                      generator=generator,
                              intervention_fun=intervention_fun, obs=obs,
                              fltr=fltr, Tf=Tf, obs0=obs0,
                              inter_steps=inter_steps,
                              **kwargs)

        def covariance(y):
            return self._latent_cov(y, contactMatrix=contactMatrix,
                                     generator=generator,
                              intervention_fun=intervention_fun, obs=obs,
                              fltr=fltr, Tf=Tf, obs0=obs0, tangent=tangent,
                              inter_steps=inter_steps,
                              **kwargs)

        if np.all(eps == None):
            eps = 10.*np.spacing(flat_params)**np.divide(1,3)
        elif np.isscalar(eps):
            eps = np.repeat(eps, repeats=len(flat_params))
        print('eps-vector used for differentiation: ', eps)

        cov = covariance(flat_params)
        invcov = np.linalg.inv(cov)

        dim = len(flat_params)
        FIM = np.empty((dim,dim))
        dmu = []
        dcov = []

        for i in range(dim):
            dmu.append(pyross.utils.partial_derivative(mean, var=i, point=flat_params, dx=eps[i]))
            dcov.append(pyross.utils.partial_derivative(covariance,  var=i, point=flat_params, dx=eps[i]))

        for i in range(dim):
            t1 = dmu[i]@invcov@dmu[i]
            t2 = np.multiply(0.5,np.trace(invcov@dcov[i]@invcov@dcov[i]))
            FIM[i,i] = t1 + t2

        rows,cols = np.triu_indices(dim,1)

        for i,j in zip(rows,cols):
            t1 = dmu[i]@invcov@dmu[j]
            t2 = np.multiply(0.5,np.trace(invcov@dcov[i]@invcov@dcov[j]))
            FIM[i,j] = t1 + t2

        i_lower = np.tril_indices(dim,-1)
        FIM[i_lower] = FIM.T[i_lower]
        return FIM

    def latent_FIM_det(self, obs, fltr, Tf, infer_result,
                       contactMatrix=None, generator=None,
                       intervention_fun=None,
                       eps=None, measurement_error=1e-2, inter_steps=100):
        '''
        Computes the Fisher Information Matrix (FIM) of the deterministic model (ODE based, including a constant measurement error) for the initial conditions and all desired parameters, including control parameters, for a SIR type model with partially observed classes. The unobserved classes are treated as latent variables.

        Parameters
        ----------
        obs:  np.array
            The partially observed trajectory.
        fltr: 2d np.array
            The filter for the observation such that
            :math:`F_{ij} x_j (t) = obs_i(t)`
        Tf: float
            Total time of the trajectory
        infer_result: dict
            Dictionary returned by latent_infer
        contactMatrix: callable, optional
            A function that returns the contact matrix at time t (input). If specified, control parameters are not inferred.
            Either a contactMatrix or a generator must be specified.
        generator: pyross.contactMatrix, optional
            A pyross.contactMatrix object that generates a contact matrix function with specified lockdown
            parameters.
            Either a contactMatrix or a generator must be specified.
        intervention_fun: callable, optional
            The calling signature is `intervention_func(t, **kwargs)`,
            where t is time and kwargs are other keyword arguments for the function.
            The function must return (aW, aS, aO), where aW, aS and aO are (2, M) arrays.
            The contact matrices are then rescaled as :math:`aW[0]_i CW_{ij} aW[1]_j` etc.
            If not set, assume intervention that's constant in time.
            See `contactMatrix.constant_contactMatrix` for details on the keyword parameters.
        eps: float or numpy.array, optional
           Step size for numerical differentiation of the process mean and its full covariance matrix with respect
            to the parameters. Must be either a scalar, or an array of length `len(infer_result['flat_params'])`. It is recommended to use a step-size greater or equal to `numpy.spacing(infer_result['flat_params'])**(1/3)`. If not specified, `10*numpy.spacing(infer_result['flat_params'])**(1/3)` is used. Decreasing the step size too small can result in round-off error.
        measurement_error: float, optional
            Standard deviation of measurements (uniform and independent Gaussian measurement error assumed). Default is 1e-2.
        inter_steps: int, optional
            Intermediate steps between observations for the deterministic forward Euler integration. A higher number of intermediate steps will improve the accuracy of the result, but will make computations slower. Setting inter_steps=0 will fall back to the method accessible via det_method for the deterministic integration. We have found that forward Euler is generally slower, but more stable for derivatives with respect to parameters than the variable step size integrators used elsewhere in pyross. Default is 100.
        Returns
        -------
        FIM_det: 2d numpy.array
            The Fisher Information Matrix
        '''
        # Sanity checks of the intputs
        self._process_contact_matrix(contactMatrix, generator, intervention_fun)

        # Process fltr and obs
        fltr, obs, obs0 = pyross.utils.process_latent_data(fltr, obs)

        infer_result_loc = infer_result.copy()
        # backwards compatibility
        if 'flat_map' in infer_result_loc:
            infer_result_loc['flat_params'] = infer_result_loc.pop('flat_map')

        flat_params = np.copy(infer_result_loc['flat_params'])
        kwargs = {}
        for key in ['param_keys', 'param_guess_range', 'is_scale_parameter',
                    'scaled_param_guesses', 'param_length', 'init_flags',
                    'init_fltrs']:
            kwargs[key] = infer_result_loc[key]

        def mean(y):
            return self._latent_mean(y, contactMatrix=contactMatrix,
                                      generator=generator,
                              intervention_fun=intervention_fun, obs=obs,
                              fltr=fltr, Tf=Tf, obs0=obs0,
                              inter_steps=inter_steps,
                              **kwargs)

        if np.all(eps == None):
            eps = 10.*np.spacing(flat_params)**np.divide(1,3)
        elif np.isscalar(eps):
            eps = np.repeat(eps, repeats=len(flat_params))
        print('eps-vector used for differentiation: ', eps)

        fltr_ = fltr[1:]
        sigma_sq = measurement_error*measurement_error
        cov_diag = np.repeat(sigma_sq, repeats=(int(self.dim)*(fltr_.shape[0])))
        cov = np.diag(cov_diag)
        full_fltr = sparse.block_diag(fltr_)
        cov_red = full_fltr@cov@np.transpose(full_fltr)
        invcov = np.linalg.inv(cov_red)

        dim = len(flat_params)
        FIM_det = np.empty((dim,dim))
        dmu = []

        for i in range(dim):
            dmu.append(pyross.utils.partial_derivative(mean, var=i, point=flat_params, dx=eps[i]))

        for i in range(dim):
            FIM_det[i,i] = dmu[i]@invcov@dmu[i]

        rows,cols = np.triu_indices(dim,1)

        for i,j in zip(rows,cols):
            FIM_det[i,j] = dmu[i]@invcov@dmu[j]

        i_lower = np.tril_indices(dim,-1)
        FIM_det[i_lower] = FIM_det.T[i_lower]
        return FIM_det

    def latent_hessian(self, obs, fltr, Tf, infer_result, contactMatrix=None,
                       generator=None, intervention_fun=None, tangent=False,
                       eps=None, fd_method="central", inter_steps=0):
        '''
        Computes the Hessian matrix for the initial conditions and all desired parameters, including control parameters, for a SIR type model with partially observed classes. The unobserved classes are treated as latent variables.

        Parameters
        ----------
        obs:  np.array
            The partially observed trajectory.
        fltr: 2d np.array
            The filter for the observation such that
            :math:`F_{ij} x_j (t) = obs_i(t)`
        Tf: float
            Total time of the trajectory
        infer_result: dict
            Dictionary returned by latent_infer
        contactMatrix: callable, optional
            A function that returns the contact matrix at time t (input). If specified, control parameters are not inferred.
            Either a contactMatrix or a generator must be specified.
        generator: pyross.contactMatrix, optional
            A pyross.contactMatrix object that generates a contact matrix function with specified lockdown
            parameters.
            Either a contactMatrix or a generator must be specified.
        intervention_fun: callable, optional
            The calling signature is `intervention_func(t, **kwargs)`,
            where t is time and kwargs are other keyword arguments for the function.
            The function must return (aW, aS, aO), where aW, aS and aO are (2, M) arrays.
            The contact matrices are then rescaled as :math:`aW[0]_i CW_{ij} aW[1]_j` etc.
            If not set, assume intervention that's constant in time.
            See `contactMatrix.constant_contactMatrix` for details on the keyword parameters.
        tangent: bool, optional
            Set to True to use tangent space inference. Default is False.
        eps: float or numpy.array, optional
            Step size for finite differences computation of the hessian with respect to the parameters. Must be either a scalar, or an array of length `len(infer_result['flat_params'])`. For `fd_method="central"` it is recommended to use a step-size greater or equal to `numpy.spacing(infer_result['flat_params'])**(1/4)`.If not specified, `10*numpy.spacing(infer_result['flat_params'])**(1/4)` is used. Decreasing the step size too small can result in round-off error.
        fd_method: str, optional
            The type of finite-difference scheme used to compute the hessian, supports "forward" and "central". Default is "central".
        inter_steps: int, optional
            Intermediate steps between observations for the deterministic forward Euler integration. A higher number of intermediate steps will improve the accuracy of the result, but will make computations slower. Setting `inter_steps=0` will fall back to the method accessible via `det_method` for the deterministic integration. We have found that forward Euler is generally slower, but sometimes more stable for derivatives with respect to parameters than the variable step size integrators used elsewhere in pyross. Default is 0.
        Returns
        -------
        hess: 2d numpy.array
            The Hessian matrix
        '''
        # Sanity checks of the intputs
        self._process_contact_matrix(contactMatrix, generator, intervention_fun)

        # Process fltr and obs
        fltr, obs, obs0 = pyross.utils.process_latent_data(fltr, obs)

        flat_params = np.copy(infer_result['flat_params'])

        kwargs = {}
        for key in ['param_keys', 'param_guess_range', 'is_scale_parameter',
                    'scaled_param_guesses', 'param_length', 'init_flags',
                    'init_fltrs', 'prior']:
            kwargs[key] = infer_result[key]

        kwargs['generator']=generator
        kwargs['intervention_fun']=intervention_fun
        kwargs['inter_steps']=inter_steps
        kwargs['disable_penalty']=None

        if np.all(eps == None):
            eps = 10.*np.spacing(flat_params)**(0.25)
        print('epsilon used for differentiation: ', eps)

        def minuslogp(y):
            return self._latent_infer_to_minimize(y, obs=obs, fltr=fltr, Tf=Tf, obs0=obs0,
                                           tangent=tangent, **kwargs)

        hess = pyross.utils.hessian_finite_difference(flat_params, minuslogp, eps, method=fd_method)
        return hess

    def sample_gaussian_latent(self, N, map_estimate, cov, obs, fltr, Tf, contactMatrix, param_priors, init_priors,
                               tangent=False):
        """
        Sample `N` samples of the parameters from the Gaussian centered at the MAP estimate with specified
        covariance `cov`.

        Parameters
        ----------
        N: int
            The number of samples.
        map_estimate: dict
            The MAP estimate, e.g. as computed by `inference.latent_infer`.
        cov: np.array
            The covariance matrix of the flat parameters.
        obs:  np.array
            The partially observed trajectory.
        fltr: 2d np.array
            The filter for the observation such that
            :math:`F_{ij} x_j (t) = obs_i(t)`
        Tf: float
            The total time of the trajectory.
        contactMatrix: callable
            A function that returns the contact matrix at time t (input).
        param_priors: dict
            A dictionary that specifies priors for parameters.
            See `infer` for examples.
        init_priors: dict
            A dictionary that specifies priors for initial conditions.
            See below for examples.
        tangent: bool, optional
            Set to True to use tangent space inference. Default is False.

        Returns
        -------
        samples: list of dict
            N samples of the Gaussian distribution.
        """
        self.contactMatrix = contactMatrix
        fltr, obs, obs0 = pyross.utils.process_latent_data(fltr, obs)

        # Read in parameter priors
        param_prior_names, keys, param_guess, param_stds, param_bounds, param_guess_range, \
        is_scale_parameter, scaled_param_guesses \
            = pyross.utils.parse_param_prior_dict(param_priors, self.M, check_length=(not self.param_mapping_enabled))

        # Read in initial conditions priors
        init_prior_names, init_guess, init_stds, init_bounds, init_flags, init_fltrs \
            = pyross.utils.parse_init_prior_dict(init_priors, self.dim, len(obs0))

        # Concatenate the flattend parameter guess with init guess
        param_length = param_guess.shape[0]
        guess = np.concatenate([param_guess, init_guess]).astype(DTYPE)
        stds = np.concatenate([param_stds,init_stds]).astype(DTYPE)
        bounds = np.concatenate([param_bounds, init_bounds], axis=0).astype(DTYPE)

        prior = Prior(param_prior_names+init_prior_names, bounds, guess, stds)
        cma_stds = np.minimum(stds, (bounds[:, 1]-bounds[:, 0])/3)

        loglike_args = {'param_keys':keys, 'param_guess_range':param_guess_range,
                        'is_scale_parameter':is_scale_parameter,
                        'scaled_param_guesses':scaled_param_guesses,
                        'param_length':param_length,
                        'obs':obs, 'fltr':fltr, 'Tf':Tf, 'obs0':obs0,
                        'init_flags':init_flags, 'init_fltrs': init_fltrs,
                        'tangent':tangent}

        # Sample the flat parameters.
        mean = map_estimate['flat_map']
        sample_parameters = np.random.multivariate_normal(mean, cov, N)

        samples = []
        for sample in sample_parameters:
            new_sample = map_estimate.copy()
            new_sample['flat_params'] = sample
            param_estimates = sample[:map_estimate['param_length']]
            init_estimates = sample[map_estimate['param_length']:]
            new_sample['map_params_dict'] = \
                pyross.utils.unflatten_parameters(param_estimates, map_estimate['param_guess_range'],
                        map_estimate['is_scale_parameter'], map_estimate['scaled_param_guesses'])
            new_sample['map_x0'] = self._construct_inits(init_estimates, map_estimate['init_flags'],
                                      map_estimate['init_fltrs'], obs0, fltr[0])
            l_like = self._loglike_latent(sample, **loglike_args)
            l_prior = np.sum(prior.logpdf(sample))
            l_post = l_like + l_prior
            new_sample['log_posterior'] = l_post
            new_sample['log_prior'] = l_prior
            new_sample['log_likelihood'] = l_like
            samples.append(new_sample)

        return samples


    def latent_evidence_laplace(self, obs, fltr, Tf, infer_result, contactMatrix=None,
                       generator=None, intervention_fun=None, tangent=False,
                       eps=None, fd_method="central", inter_steps=100):
        '''
        Compute the evidence using a Laplace approximation at the MAP estimate for a SIR type model with partially observed classes. The unobserved classes are treated as latent variables.

        Parameters
        ----------
        obs:  np.array
            The partially observed trajectory.
        fltr: 2d np.array
            The filter for the observation such that
            :math:`F_{ij} x_j (t) = obs_i(t)`
        Tf: float
            Total time of the trajectory
        infer_result: dict
            Dictionary returned by latent_infer
        contactMatrix: callable, optional
            A function that returns the contact matrix at time t (input). If specified, control parameters are not inferred.
            Either a contactMatrix or a generator must be specified.
        generator: pyross.contactMatrix, optional
            A pyross.contactMatrix object that generates a contact matrix function with specified lockdown
            parameters.
            Either a contactMatrix or a generator must be specified.
        intervention_fun: callable, optional
            The calling signature is `intervention_func(t, **kwargs)`,
            where t is time and kwargs are other keyword arguments for the function.
            The function must return (aW, aS, aO), where aW, aS and aO are (2, M) arrays.
            The contact matrices are then rescaled as :math:`aW[0]_i CW_{ij} aW[1]_j` etc.
            If not set, assume intervention that's constant in time.
            See `contactMatrix.constant_contactMatrix` for details on the keyword parameters.
        tangent: bool, optional
            Set to True to use tangent space inference. Default is False.
        eps: float or numpy.array, optional
            Step size for finite differences computation of the hessian with respect to the parameters. Must be either a scalar, or an array of length `len(infer_result['flat_params'])`. For `fd_method="central"` it is recommended to use a step-size greater or equal to `numpy.spacing(infer_result['flat_params'])**(1/4)`.If not specified, `10*numpy.spacing(infer_result['flat_params'])**(1/4)` is used. Decreasing the step size too small can result in round-off error.
        fd_method: str, optional
            The type of finite-difference scheme used to compute the hessian, supports "forward" and "central". Default is "central".
        inter_steps: int, optional
            Intermediate steps between observations for the deterministic forward Euler integration. A higher number of intermediate steps will improve the accuracy of the result, but will make computations slower. Setting `inter_steps=0` will fall back to the method accessible via `det_method` for the deterministic integration. We have found that forward Euler is generally slower, but more stable for derivatives with respect to parameters than the variable step size integrators used elsewhere in pyross. Default is 100.
        Returns
        -------
        log_evidence: float
            The log-evidence computed via Laplace approximation at the MAP estimate.
        '''
        logP_MAPs = infer_result['log_posterior']
        A = self.latent_hessian(obs, fltr, Tf, infer_result, contactMatrix,
                generator, intervention_fun, tangent, eps, fd_method,
                inter_steps)
        k = A.shape[0]

        return logP_MAPs - 0.5*np.log(np.linalg.det(A)) + 0.5*k*np.log(2*np.pi)


    def minus_logp_red(self, parameters, np.ndarray x0, np.ndarray obs,
                            np.ndarray fltr, double Tf, contactMatrix, tangent=False):
        '''Computes -logp for a latent trajectory

        Parameters
        ----------
        parameters: dict
            A dictionary of parameter values, same as the ones required for initialisation.
        x0: numpy.array
            Initial conditions
        obs: numpy.array
            The observed trajectory without the initial datapoint
        fltr: boolean sequence or array
            True for observed and False for unobserved.
            e.g. if only Is is known for SIR with one age group, fltr = [False, False, True]
        Tf: float
            The total time of the trajectory
        contactMatrix: callable
            A function that returns the contact matrix at time t (input).
        tangent: bool, optional
            Set to True to do inference in tangent space (might be less robust but a lot faster). Default is False.

        Returns
        -------
        minus_logp: float
            -log(p) for the observed trajectory with the given parameters and initial conditions
        '''

        cdef double minus_log_p
        cdef Py_ssize_t nClass=int(self.dim/self.M)
        self.contactMatrix = contactMatrix
        fltr, obs, obs0 = pyross.utils.process_latent_data(fltr, obs)

        # check that x0 is consistent with obs0
        x0_obs = fltr[0].dot(x0)
        if not np.allclose(x0_obs, obs0):
            print('x0 not consistent with obs0. '
                  'Using x0 in the calculation of logp...')
        self.set_params(parameters)
        minus_logp = self._obtain_logp_for_lat_traj(x0, obs, fltr[1:], Tf, tangent)
        return minus_logp

    def sample_endpoints(self, obs, fltr, Tf, infer_result, nsamples, contactMatrix=None,
                       generator=None, intervention_fun=None, tangent=False,
                       inter_steps=100):
        cdef Py_ssize_t i
        self._process_contact_matrix(contactMatrix, generator, intervention_fun)
        x0 = infer_result['x0'].copy()
        fltr, obs, _ = pyross.utils.process_latent_data(fltr, obs)
        self.set_params(infer_result['params_dict'])
        mean, cov, null_space, known_space = self._mean_cov_for_lat_endpoint(x0, obs, fltr[1:], Tf)
        partial_inits = np.random.multivariate_normal(mean, cov, nsamples)
        inits = (null_space.T@partial_inits.T).T + known_space
        for i in range(nsamples):
            while not self._all_positive(inits[i]):
                partial_inits = np.random.multivariate_normal(mean, cov)
                inits[i] = (null_space.T@partial_inits) + known_space
        return inits

    def sample_trajs(self, obs, fltr, Tf, infer_result, nsamples, contactMatrix=None,
                       generator=None, intervention_fun=None, tangent=False,
                       inter_steps=100):
       cdef Py_ssize_t i, Nf=obs.shape[0]
       self._process_contact_matrix(contactMatrix, generator, intervention_fun)
       x0 = infer_result['x0'].copy()
       fltr = pyross.utils.process_fltr(fltr, Nf)
       self.set_params(infer_result['params_dict'])
       mean, cov, full_null_space, known_space = self._mean_cov_for_lat_traj(x0, obs[1:], fltr[1:], Tf)
       trajs = np.full((nsamples, (Nf-1), self.dim), -1, dtype=DTYPE)
       for i in range(nsamples):
           while not all(map(self._all_positive, trajs[i])):
               partial_trajs = np.random.multivariate_normal(mean, cov)
               trajs[i] = (full_null_space.T@partial_trajs + known_space).reshape((Nf-1, self.dim))
       return trajs


    def get_mean_inits(self, init_priors, np.ndarray obs0, np.ndarray fltr0):
        '''Construct full initial conditions from the prior dict

        Parameters
        ----------
        init_priors: dict
            A dictionary for priors for initial conditions.
            Same as the `init_priors` passed to `latent_infer`.
            In this function, only takes the mean.
        obs0: numpy.array
            Observed initial conditions.
        fltr0: numpy.array
            Filter for the observed initial conditions.

        Returns
        -------
        x0: numpy.array
            Full initial conditions.
        '''
        _, init_mean, _, _, init_flags, init_fltrs \
            = pyross.utils.parse_init_prior_dict(init_priors, self.dim, len(obs0))
        x0 = self._construct_inits(init_mean, init_flags, init_fltrs, obs0, fltr0)
        return x0

    cpdef find_fastest_growing_lin_mode(self, double t):
        cdef:
            np.ndarray [DTYPE_t, ndim=1] x0
            Py_ssize_t S_index, M=self.M
        # assume no infected at the start and compute eig vecs for the infectious species
        x0 = np.zeros((self.dim), dtype=DTYPE)
        S_index = self.class_index_dict['S']
        x0[S_index*M:(S_index+1)*M] = self.fi
        self.compute_jacobian_and_b_matrix(x0, t,
                                           b_matrix=False, jacobian=True)
        sign, eigvec = pyross.utils.largest_real_eig(self.J_mat)
        if not sign: # if eigval not positive, just return the zero state
            return np.zeros(self.dim)
        else:
            if eigvec[S_index*M] > 0:
                eigvec = - eigvec
            return eigvec/np.linalg.norm(eigvec, ord=1)

    def set_lyapunov_method(self, lyapunov_method, rtol=None):
        '''Sets the method used for deterministic integration for the SIR_type model

        Parameters
        ----------
        lyapunov_method: str
            The name of the integration method. Choose between 'LSODA', 'RK45', 'RK2' and 'euler'.
        rtol: double, otional
            relative tolerance of the integrator (default 1e-3)
        '''
        if lyapunov_method not in ['LSODA', 'RK45', 'RK2', 'euler']:
            raise Exception('{} not implemented. Choose between LSODA, RK45, RK2 and euler'.format(lyapunov_method))
        self.lyapunov_method=lyapunov_method
        if rtol is not None:
            self.rtol_lyapunov = rtol

    def set_det_method(self, det_method, rtol=None):
        '''Sets the method used for deterministic integration for the SIR_type model

        Parameters
        ----------
        det_method: str
            The name of the integration method. Choose between 'LSODA' and 'RK45'.
        rtol: double, otional
            relative tolerance of the integrator (default 1e-3)
        '''
        if det_method not in ['LSODA', 'RK45']:
            raise Exception('{} not implemented. Choose between LSODA and RK45'.format(det_method))
        self.det_method=det_method
        if rtol is not None:
            self.rtol_det = rtol


    def set_det_model(self, parameters):
        '''
        Sets the internal deterministic model with given epidemiological parameters

        Parameters
        ----------
        parameters: dict
            A dictionary of parameter values, same as the ones required for initialisation.
        '''
        raise NotImplementedError("Please Implement set_det_model in subclass")

    def set_contact_matrix(self, contactMatrix):
        '''
        Sets the internal contact matrix

        Parameters
        ----------
        contactMatrix: callable
            A function that returns the contact matrix given time, with call
            signature contactMatrix(t).
        '''
        self.contactMatrix = contactMatrix

    def make_params_dict(self):
        raise NotImplementedError("Please Implement make_params_dict in subclass")

    def fill_params_dict(self, keys, params, return_additional_params=False):
        '''Returns a full dictionary for epidemiological parameters with some changed values

        Parameters
        ----------
        keys: list of String
            A list of names of parameters to be changed.
        params: numpy.array of list
            An array of the same size as keys for the updated value.
        return_additional_params: boolean, optional (default = False)
            Handling of parameters that are not model parameters (e.g. control parameters). False: raise exception, True: return second dictionary with other parameters

        Returns
        -------
        full_parameters: dict
            A dictionary of epidemiological parameters.
            For parameter names specified in `keys`, set the values to be the ones in `params`;
            for the others, use the values stored in the class.
        '''
        full_parameters = self.make_params_dict()
        others = {}
        for (i, k) in enumerate(keys):
            if k in self.param_keys:
                full_parameters[k] = params[i]
            elif return_additional_params:
                others[k] = params[i]
            else:
                raise Exception('{} is not a parameter of the model'.format(k))
        if return_additional_params:
            return full_parameters, others
        else:
            return full_parameters

    def set_params(self, parameters):
        '''Sets epidemiological parameters used for evaluating -log(p)

        Parameters
        ----------
        parameters: dict
            A dictionary containing all epidemiological parameters.
            Same keys as the one used to initialise the class.

        Notes
        -----
        Can use `fill_params_dict` to generate the full dictionary if only a few parameters are changed
        '''
        self.set_det_model(parameters)
        self.beta = pyross.utils.age_dep_rates(parameters['beta'], self.M, 'beta')
        self.gIa = pyross.utils.age_dep_rates(parameters['gIa'], self.M, 'gIa')
        self.gIs = pyross.utils.age_dep_rates(parameters['gIs'], self.M, 'gIs')
        self.fsa = pyross.utils.age_dep_rates(parameters['fsa'], self.M, 'fsa')
        self.alpha = pyross.utils.age_dep_rates(parameters['alpha'], self.M, 'alpha')

    def _construct_inits(self, init_guess, flags, fltrs, obs0, fltr0):
        cdef:
<<<<<<< HEAD
            np.ndarray [DTYPE_t, ndim=1] x0
            np.ndarray [DTYPE_t, ndim=2] F
=======
            np.ndarray x0=np.empty(self.dim, dtype=DTYPE), x0_lin_mode, x0_ind
            #np.ndarray [BOOL_t, ndim=1] mask, init_fltr
>>>>>>> 666e772e
            Py_ssize_t start=0
        x0 = obs0
        F = fltr0
        if flags[0]: # lin mode
            coeff = init_guess[0]
            x0 = np.concatenate((x0, fltrs[0]@self._lin_mode_inits(coeff)))
            F = np.concatenate((F, fltrs[0]), axis=0)
            start += 1
        if flags[1]: # independent guesses
            x0 = np.concatenate((x0, init_guess[start:]))
            F = np.concatenate((F, fltrs[1]), axis=0)
        assert np.linalg.matrix_rank(F) == self.dim, 'Conflicts in initial conditions'
        return np.linalg.solve(F, x0)

    def _lin_mode_inits(self, double coeff):
        cdef double [:] v, x0, fi=self.fi
        v = self.find_fastest_growing_lin_mode(0)
        v = np.multiply(v, coeff)
        x0 = np.zeros((self.dim), dtype=DTYPE)
        x0[:self.M] = fi
        return np.add(x0, v)

    cdef double _obtain_logp_for_traj(self, double [:, :] x, double Tf,
                                     Py_ssize_t inter_steps=0):
        cdef:
            double log_p = 0
            double [:] xi, xf, dev
            double [:, :] cov, xm, _xm
            Py_ssize_t i, Nf=x.shape[0], steps=self.steps
            double [:] time_points = np.linspace(0, Tf, Nf)
        for i in range(Nf-1):
            xi = x[i]
            xf = x[i+1]
            ti = time_points[i]
            tf = time_points[i+1]
            if inter_steps:
                xi = np.multiply(xi, self.Omega)
                _xm = pyross.utils.forward_euler_integration(self._rhs0, xi,
                                                             ti, tf,
                                                             steps, inter_steps)
                _xm = np.divide(_xm, self.Omega)
                self._xm = np.copy(_xm)
                self._interp = []
                times = np.linspace(ti, tf, inter_steps*steps)
                for i in range(_xm.shape[1]):
                    self._interp.append(interpolate.interp1d(times, _xm[:,i],
                                                             kind='linear'))
                xm = _xm[::inter_steps]
                sol = self.interpolate_euler
            else:
                xm, sol = self.integrate(xi, ti, tf, steps, dense_output=True)
            cov = self._estimate_cond_cov(sol, ti, tf)
            dev = np.subtract(xf, xm[steps-1])
            log_p += self._log_cond_p(dev, cov)
        return -log_p

    cdef double _obtain_logp_for_lat_traj(self, double [:] x0, double [:] obs_flattened, np.ndarray fltr,
                                            double Tf, tangent=False,
                                         Py_ssize_t inter_steps=0):
        cdef:
            Py_ssize_t reduced_dim=obs_flattened.shape[0], Nf=fltr.shape[0]+1
            double [:, :] xm
            double [:] xm_red, dev
            np.ndarray[DTYPE_t, ndim=2] cov_red, full_cov
        if tangent:
            xm, full_cov = self.obtain_full_mean_cov_tangent_space(x0, Tf, Nf, inter_steps=inter_steps)
        else:
            xm, full_cov = self.obtain_full_mean_cov(x0, Tf, Nf, inter_steps=inter_steps)
        full_fltr = sparse.block_diag(fltr)
        cov_red = full_fltr@full_cov@np.transpose(full_fltr)
        xm_red = full_fltr@(np.ravel(xm))
        dev=np.subtract(obs_flattened, xm_red)
        cov_red_inv_dev, ldet = pyross.utils.solve_symmetric_close_to_singular(cov_red, dev)
        log_p = -np.dot(dev, cov_red_inv_dev)*(self.Omega/2)
        log_p -= (ldet-reduced_dim*log(self.Omega))/2 + (reduced_dim/2)*log(2*PI)
        log_p -= reduced_dim*np.log(self.Omega)
        return -log_p

    def _mean_cov_for_lat_endpoint(self, double [:] x0, double [:] obs_flattened, np.ndarray fltr,
                                            double Tf, tangent=False, Py_ssize_t inter_steps=0):
        cdef:
            Py_ssize_t Nf=fltr.shape[0]+1, reduced_dim=obs_flattened.shape[0]
        if tangent:
            xm, full_cov = self.obtain_full_mean_cov_tangent_space(x0, Tf, Nf, inter_steps=inter_steps)
        else:
            xm, full_cov = self.obtain_full_mean_cov(x0, Tf, Nf, inter_steps=inter_steps)
        last_fltr = fltr[Nf-2]
        last_obs = obs_flattened[reduced_dim-last_fltr.shape[0]:]
        null_space, known_space = self._split_spaces(last_fltr, last_obs)

        last_full_fltr = np.vstack((fltr[Nf-2], null_space))
        full_fltr = sparse.block_diag([*fltr[:Nf-2], last_full_fltr])
        cov_red = full_fltr@full_cov@(full_fltr.T)
        xm_red = full_fltr@np.ravel(xm)

        xm_known = xm_red[:reduced_dim]
        dev=np.subtract(obs_flattened, xm_known)
        invcov = np.linalg.inv(cov_red)
        cov_last_red = np.linalg.inv(invcov[reduced_dim:, reduced_dim:])
        xm_last_red = xm_red[reduced_dim:] - cov_last_red@invcov[reduced_dim:, :reduced_dim]@dev
        return xm_last_red, cov_last_red/self.Omega, null_space, known_space

    def _mean_cov_for_lat_traj(self, double [:] x0, np.ndarray obs, np.ndarray fltr,
                                            double Tf, tangent=False, Py_ssize_t inter_steps=0):
        cdef:
            Py_ssize_t Nf=fltr.shape[0]+1, i, dim=self.dim
        if tangent:
            xm, full_cov = self.obtain_full_mean_cov_tangent_space(x0, Tf, Nf, inter_steps=inter_steps)
        else:
            xm, full_cov = self.obtain_full_mean_cov(x0, Tf, Nf, inter_steps=inter_steps)
        known_spaces = np.empty((Nf-1, dim), dtype=DTYPE)
        mask = np.zeros((Nf-1)*dim, dtype='bool')
        null_spaces = []
        full_fltrs = []

        for i in range(Nf-1):
            null_space, known_spaces[i] = self._split_spaces(fltr[i], obs[i])
            null_spaces.append(null_space)
            full_fltrs.append(np.vstack((fltr[i], null_space)))
            mask[i*dim:i*dim+len(obs[i])] = True

        full_fltr_mat = sparse.block_diag(full_fltrs)
        full_null_space = sparse.block_diag(null_spaces)
        full_cov = full_fltr_mat@full_cov@(full_fltr_mat.T)
        xm  = full_fltr_mat@np.ravel(xm)

        xm_known = xm[mask]
        obs_flattened = pyross.utils.process_obs(obs, Nf-1)
        dev=np.subtract(obs_flattened, xm_known)
        invcov = np.linalg.inv(full_cov)
        cov_red = np.linalg.inv(invcov[np.invert(mask)][:, np.invert(mask)])
        xm_red = xm[np.invert(mask)] - cov_red@invcov[np.invert(mask)][:, mask]@dev
        return xm_red, cov_red/self.Omega, full_null_space, known_spaces.flatten()

    def _split_spaces(self, fltr, obs):
        m, n = fltr.shape
        r, q = rq(fltr)
        null_space = q[:n-m]
        known_space = (q[n-m:]).T  @ solve_triangular(r[:, n-m:], obs)
        return null_space, known_space


    cdef double _obtain_logp_for_traj_tangent(self, double [:, :] x, double Tf):
        cdef:
            double [:, :] dx, cov
            double [:] xt, time_points, dx_det
            double dt, logp, t
            Py_ssize_t i, Nf=x.shape[0]
        time_points = np.linspace(0, Tf, Nf)
        dt = time_points[2]
        dx = np.gradient(x, axis=0)*2
        logp = 0
        for i in range(1, Nf-1):
            xt = x[i]
            t = time_points[i]
            self.det_model.set_contactMatrix(t, self.contactMatrix)
            self.det_model.rhs(np.multiply(xt, self.Omega), t)
            dx_det = np.multiply(dt/self.Omega, self.det_model.dxdt)
            self.compute_jacobian_and_b_matrix(xt, t)
            cov = np.multiply(dt, self.convert_vec_to_mat(self.B_vec))
            dev = np.subtract(dx[i], dx_det)
            logp += self._log_cond_p(dev, cov)
        return -logp

    cdef double _log_cond_p(self, double [:] x, double [:, :] cov):
        cdef:
            double [:] invcov_x
            double log_cond_p
            double det
        invcov_x, ldet = pyross.utils.solve_symmetric_close_to_singular(cov, x)
        log_cond_p = - np.dot(x, invcov_x)*(self.Omega/2) - (self.dim/2)*log(2*PI)
        log_cond_p -= (ldet - self.dim*log(self.Omega))/2
        log_cond_p -= self.dim*np.log(self.Omega)
        return log_cond_p

    cdef _estimate_cond_cov(self, object sol, double t1, double t2):
        cdef:
            double [:] cov_vec, sigma0=np.zeros((self.vec_size), dtype=DTYPE)
            double [:, :] cov

        def rhs(t, sig):
            x = sol(t)/self.Omega # sol is an ODESolver obj for extensive variables
            self.compute_jacobian_and_b_matrix(x, t, b_matrix=True, jacobian=True)
            self._compute_dsigdt(sig)
            return self.dsigmadt

        cov_vec = self._solve_lyapunov_type_eq(rhs, sigma0, t1, t2, self.steps)
        cov = self.convert_vec_to_mat(cov_vec)
        return cov

    cpdef obtain_full_mean_cov(self, double [:] x0, double Tf, Py_ssize_t Nf, Py_ssize_t inter_steps=0):
        cdef:
            Py_ssize_t dim=self.dim, i
            double [:, :] xm=np.empty((Nf, dim), dtype=DTYPE)
            double [:, :] _xm=np.empty((inter_steps*Nf, dim), dtype=DTYPE)
            double [:] time_points=np.linspace(0, Tf, Nf)
            double [:] xi, xf
            double [:, :] cond_cov, cov, temp
            double [:, :, :, :] full_cov
            double ti, tf
        if inter_steps:
            x0 = np.multiply(x0, self.Omega)
            _xm = pyross.utils.forward_euler_integration(self._rhs0, x0,
                                                                0, Tf,
                                                                Nf, inter_steps)
            _xm = np.divide(_xm, self.Omega)
            self._xm = np.copy(_xm)
            self._interp = []
            times = np.linspace(0, Nf, inter_steps*Nf)
            for i in range(dim):
                self._interp.append(interpolate.interp1d(times, _xm[:,i],
                                                          kind='linear'))
            xm = _xm[::inter_steps]
            sol = self.interpolate_euler
        else:
            xm, sol = self.integrate(x0, 0, Tf, Nf, dense_output=True,
                                           maxNumSteps=self.steps*Nf)
        cov = np.zeros((dim, dim), dtype=DTYPE)
        full_cov = np.zeros((Nf-1, dim, Nf-1, dim), dtype=DTYPE)
        for i in range(Nf-1):
            ti = time_points[i]
            tf = time_points[i+1]
            cond_cov = self._estimate_cond_cov(sol, ti, tf)
            self._obtain_time_evol_op(sol, ti, tf)
            cov = np.add(self.U@cov@self.U.T, cond_cov)
            full_cov[i, :, i, :] = cov
            if i>0:
                for j in range(0, i):
                    temp = full_cov[j, :, i-1, :]@self.U.T
                    full_cov[j, :, i, :] = temp
                    full_cov[i, :, j, :] = temp.T
        # returns mean and cov for all but first (fixed!) time point
        return xm[1:], np.reshape(full_cov, ((Nf-1)*dim, (Nf-1)*dim))

    cpdef interpolate_euler(self, t):
        ip = []
        for i in range(self.dim):
            ip.append(self._interp[i](t))
        return np.asarray(ip).T

    cpdef obtain_full_mean_cov_tangent_space(self, double [:] x0, double Tf, Py_ssize_t Nf, Py_ssize_t inter_steps=0):
        cdef:
            Py_ssize_t dim=self.dim, i
            double [:, :] xm=np.empty((Nf, dim), dtype=DTYPE)
            double [:] time_points=np.linspace(0, Tf, Nf)
            double [:] xt
            double [:, :] cov, cond_cov, U, J_dt, temp
            double [:, :, :, :] full_cov
            double t, dt=time_points[1]
        if inter_steps:
            x0 = np.multiply(x0, self.Omega)
            xm = pyross.utils.forward_euler_integration(self._rhs0, x0, 0, Tf,
                                                        Nf, inter_steps)
            xm = xm[::inter_steps]
            xm = np.divide(xm, self.Omega)
        else:
            xm = self.integrate(x0, 0, Tf, Nf, maxNumSteps=self.steps*Nf)
        full_cov = np.zeros((Nf-1, dim, Nf-1, dim), dtype=DTYPE)
        cov = np.zeros((dim, dim), dtype=DTYPE)
        for i in range(Nf-1):
            t = time_points[i]
            xt = xm[i]
            self.compute_jacobian_and_b_matrix(xt, t, b_matrix=True, jacobian=True)
            cond_cov = np.multiply(dt, self.convert_vec_to_mat(self.B_vec))
            J_dt = np.multiply(dt, self.J_mat)
            U = np.add(np.identity(dim), J_dt)
            cov = np.add(np.dot(np.dot(U, cov), U.T), cond_cov)
            full_cov[i, :, i, :] = cov
            if i>0:
                for j in range(0, i):
                    temp = np.dot(full_cov[j, :, i-1, :], U.T)
                    full_cov[j, :, i, :] = temp
                    full_cov[i, :, j, :] = temp.T
        return xm[1:], np.reshape(full_cov, ((Nf-1)*dim, (Nf-1)*dim)) # returns mean and cov for all but first (fixed!) time point

    cpdef _rhs0(self, t, xt):
        self.det_model.set_contactMatrix(t, self.contactMatrix)
        self.det_model.rhs(xt, t)
        return self.det_model.dxdt

    cpdef _obtain_time_evol_op_2(self, sol, double t1, double t2):
        cdef:
            double [:, :] U=self.U
            double [:] xi, xf
            double epsilon=1./self.Omega
            Py_ssize_t i, j, steps=self.steps
        if isclose(t1, t2):
            U = np.eye(self.dim)
        else:
            xi = sol(t1)/self.Omega
            xf = sol(t2)/self.Omega
            for i in range(self.dim):
                xi[i] += epsilon
                pos = self.integrate(xi, t1, t2, steps)[steps-1]
                for j in range(self.dim):
                    U[j, i] = (pos[j]-xf[j])/(epsilon)
                xi[i] -= epsilon

    def _obtain_time_evol_op(self, sol, double t1, double t2):
        cdef:
            Py_ssize_t steps=self.steps

        def rhs(t, U_vec):
            xt = sol(t)/self.Omega
            self.compute_jacobian_and_b_matrix(xt, t, b_matrix=False, jacobian=True)
            U_mat = np.reshape(U_vec, (self.dim, self.dim))
            dUdt = np.dot(self.J_mat, U_mat)
            return np.ravel(dUdt)

        if isclose(t1, t2): ## float precision
            self.U = np.eye(self.dim)
        else:
            U0 = np.identity((self.dim)).flatten()
            U_vec = self._solve_lyapunov_type_eq(rhs, U0, t1, t2, steps)
            self.U = np.reshape(U_vec, (self.dim, self.dim))

    def _solve_lyapunov_type_eq(self, rhs, M0, t1, t2, steps):
        if self.lyapunov_method=='euler':
            sol_vec = pyross.utils.forward_euler_integration(rhs, M0, t1, t2, steps)[steps-1]
        elif self.lyapunov_method=='RK45':
            res = solve_ivp(rhs, (t1, t2), M0, method='RK45', t_eval=np.array([t2]), first_step=(t2-t1)/steps, max_step=(t2-t1)/steps, rtol=self.rtol_lyapunov)
            sol_vec = res.y[:, 0]
        elif self.lyapunov_method=='LSODA':
            res = solve_ivp(rhs, (t1, t2), M0, method='LSODA', t_eval=np.array([t2]), first_step=(t2-t1)/steps, max_step=(t2-t1)/steps, rtol=self.rtol_lyapunov)
            sol_vec = res.y[:, 0]
        elif self.lyapunov_method=='RK2':
            sol_vec = pyross.utils.RK2_integration(rhs, M0, t1, t2, steps)[steps-1]
        else:
            raise Exception("Error: lyapunov method not found. Use set_lyapunov_method to change the method")
        return sol_vec

    cdef _compute_dsigdt(self, double [:] sig):
        cdef:
            Py_ssize_t i, j
            double [:] dsigdt=self.dsigmadt, B_vec=self.B_vec, linear_term_vec
            double [:, :] sigma_mat
            np.ndarray[DTYPE_t, ndim=2] linear_term
        sigma_mat = self.convert_vec_to_mat(sig)
        linear_term = np.dot(self.J_mat, sigma_mat) + np.dot(sigma_mat, (self.J_mat).T)
        linear_term_vec = linear_term[(self.rows, self.cols)]
        for i in range(self.vec_size):
            dsigdt[i] = B_vec[i] + linear_term_vec[i]

    cpdef convert_vec_to_mat(self, double [:] cov):
        cdef:
            double [:, :] cov_mat
            Py_ssize_t i, j, count=0, dim=self.dim
        cov_mat = np.empty((dim, dim), dtype=DTYPE)
        for i in range(dim):
            cov_mat[i, i] = cov[count]
            count += 1
            for j in range(i+1, dim):
                cov_mat[i, j] = cov[count]
                cov_mat[j, i] = cov[count]
                count += 1
        return cov_mat

    def _process_contact_matrix(self, contactMatrix, generator, intervention_fun):
        if (contactMatrix is None) == (generator is None):
            raise Exception('Specify either a fixed contactMatrix or a generator')
        if (intervention_fun is not None) and (generator is None):
            raise Exception('Specify a generator')
        if contactMatrix is not None:
            self.contactMatrix = contactMatrix


    cdef compute_jacobian_and_b_matrix(self, double [:] x, double t,
                                             b_matrix=True, jacobian=False):
        raise NotImplementedError("Please Implement compute_jacobian_and_b_matrix in subclass")

    def integrate(self, double [:] x0, double t1, double t2, Py_ssize_t steps,
                  dense_output=False, maxNumSteps=100000):
        """An light weight integrate method similar to `simulate` in pyross.deterministic

        Parameters
        ----------
        x0: np.array
            Initial state of the given model
        t1: float
            Initial time of integrator
        t2: float
            Final time of integrator
        steps: int
            Number of time steps for numerical integrator evaluation.
        maxNumSteps: int, optional
            The maximum number of steps taken by the integrator.

        Returns
        -------
        sol: np.array
            The state of the system evaulated at the time point specified. Only used if det_method is set to 'solve_ivp'.
        """

        def rhs0(double t, double [:] xt):
            self.det_model.set_contactMatrix(t, self.contactMatrix)
            self.det_model.rhs(xt, t)
            return self.det_model.dxdt

        x0 = np.multiply(x0, self.Omega)
        time_points = np.linspace(t1, t2, steps)
        res = solve_ivp(rhs0, [t1,t2], x0, method=self.det_method,
                        t_eval=time_points, dense_output=dense_output,
                        max_step=maxNumSteps, rtol=self.rtol_det)
        y = np.divide(res.y.T, self.Omega)

        if dense_output:
            return y, res.sol
        else:
            return y


@cython.wraparound(False)
@cython.boundscheck(False)
@cython.cdivision(True)
@cython.nonecheck(False)
cdef class SIR(SIR_type):
    """
    Susceptible, Infected, Removed (SIR)

    * Ia: asymptomatic
    * Is: symptomatic

    To initialise the SIR class,

    Parameters
    ----------
    parameters: dict
        Contains the following keys:

        alpha: float
            Ratio of asymptomatic carriers
        beta: float
            Infection rate upon contact
        gIa: float
            Recovery rate for asymptomatic
        gIs: float
            Recovery rate for symptomatic
        fsa: float
            The fraction of symptomatic people who are self-isolating
    M: int
        Number of age groups
    fi: float numpy.array
        Number of people in each age group divided by Omega.
    Omega: float, optional
        System size parameter, e.g. total population. Default to 1.
    steps: int, optional
        The number of internal integration steps performed between the observed points (not used in tangent space inference).
        For robustness, set steps to be large, lyapunov_method='LSODA'.
        For speed, set steps to be small (~4), lyapunov_method='euler'.
        For a combination of the two, choose something in between.
    det_method: str, optional
        The integration method used for deterministic integration.
        Choose one of 'LSODA' and 'RK45'. Default is 'LSODA'.
    lyapunov_method: str, optional
        The integration method used for the integration of the Lyapunov equation for the covariance.
        Choose one of 'LSODA', 'RK45', 'RK2' and 'euler'. Default is 'LSODA'.
    rtol_det: float, optional
        relative tolerance for the deterministic integrator (default 1e-4)
    rtol_lyapunov: float, optional
        relative tolerance for the Lyapunov-type integrator (default 1e-3)
    """
    cdef readonly pyross.deterministic.SIR det_model

    def __init__(self, parameters, M, fi, Omega=1, steps=4, det_method='LSODA', lyapunov_method='LSODA', rtol_det=1e-4, rtol_lyapunov=1e-3):
        self.param_keys = ['alpha', 'beta', 'gIa', 'gIs', 'fsa']
        super().__init__(parameters, 3, M, fi, Omega, steps, det_method, lyapunov_method, rtol_det, rtol_lyapunov)
        self.class_index_dict = {'S':0, 'Ia':1, 'Is':2}
        self.set_det_model(parameters)

    def set_det_model(self, parameters):
        self.det_model = pyross.deterministic.SIR(parameters, self.M, self.fi*self.Omega)

    def infection_indices(self):
        return [1, 2]

    def make_params_dict(self):
        parameters = {'alpha':self.alpha, 'beta':self.beta, 'gIa':self.gIa, 'gIs':self.gIs, 'fsa':self.fsa}
        return parameters

    cdef compute_jacobian_and_b_matrix(self, double [:] x, double t,
                                                b_matrix=True, jacobian=False):
        cdef:
            double [:] s, Ia, Is
            Py_ssize_t M=self.M
        s = x[0:M]
        Ia = x[M:2*M]
        Is = x[2*M:3*M]
        self.CM = self.contactMatrix(t)
        cdef double [:] l=np.zeros((M), dtype=DTYPE)
        self.fill_lambdas(Ia, Is, l)
        if b_matrix:
            self.noise_correlation(s, Ia, Is, l)
        if jacobian:
            self.jacobian(s, l)

    cdef fill_lambdas(self, double [:] Ia, double [:] Is, double [:] l):
        cdef:
            double [:, :] CM=self.CM
            double [:] fsa=self.fsa, beta=self.beta
            double [:] fi=self.fi
            Py_ssize_t m, n, M=self.M
        for m in range(M):
            for n in range(M):
                l[m] += beta[m]*CM[m,n]*(Ia[n]+fsa[n]*Is[n])/fi[n]

    cdef jacobian(self, double [:] s, double [:] l):
        cdef:
            Py_ssize_t m, n, M=self.M, dim=self.dim
            double [:] gIa=self.gIa, gIs=self.gIs, fsa=self.fsa, beta=self.beta
            double [:] alpha=self.alpha, balpha=1-self.alpha, fi=self.fi
            double [:, :, :, :] J = self.J
            double [:, :] CM=self.CM
        for m in range(M):
            J[0, m, 0, m] = -l[m]
            J[1, m, 0, m] = alpha[m]*l[m]
            J[2, m, 0, m] = balpha[m]*l[m]
            for n in range(M):
                J[0, m, 1, n] = -s[m]*beta[m]*CM[m, n]/fi[n]
                J[0, m, 2, n] = -s[m]*beta[m]*CM[m, n]*fsa[n]/fi[n]
                J[1, m, 1, n] = alpha[m]*s[m]*beta[m]*CM[m, n]/fi[n]
                J[1, m, 2, n] = alpha[m]*s[m]*beta[m]*CM[m, n]*fsa[n]/fi[n]
                J[2, m, 1, n] = balpha[m]*s[m]*beta[m]*CM[m, n]/fi[n]
                J[2, m, 2, n] = balpha[m]*s[m]*beta[m]*CM[m, n]*fsa[n]/fi[n]
            J[1, m, 1, m] -= gIa[m]
            J[2, m, 2, m] -= gIs[m]
        self.J_mat = self.J.reshape((dim, dim))

    cdef noise_correlation(self, double [:] s, double [:] Ia, double [:] Is, double [:] l):
        cdef:
            Py_ssize_t m, M=self.M
            double [:] gIa=self.gIa, gIs=self.gIs
            double [:] alpha=self.alpha, balpha=1-self.alpha
            double [:, :, :, :] B = self.B
        for m in range(M): # only fill in the upper triangular form
            B[0, m, 0, m] = l[m]*s[m]
            B[0, m, 1, m] =  - alpha[m]*l[m]*s[m]
            B[1, m, 1, m] = alpha[m]*l[m]*s[m] + gIa[m]*Ia[m]
            B[0, m, 2, m] = - balpha[m]*l[m]*s[m]
            B[2, m, 2, m] = balpha[m]*l[m]*s[m] + gIs[m]*Is[m]
        self.B_vec = self.B.reshape((self.dim, self.dim))[(self.rows, self.cols)]

@cython.wraparound(False)
@cython.boundscheck(False)
@cython.cdivision(True)
@cython.nonecheck(False)
cdef class SEIR(SIR_type):
    """
    Susceptible, Exposed, Infected, Removed (SEIR)

    * Ia: asymptomatic
    * Is: symptomatic

    To initialise the SEIR class,

    Parameters
    ----------
    parameters: dict
        Contains the following keys:

        alpha: float or np.array(M)
            Fraction of infected who are asymptomatic.
        beta: float
            Rate of spread of infection.
        gIa: float
            Rate of removal from asymptomatic individuals.
        gIs: float
            Rate of removal from symptomatic individuals.
        fsa: float
            Fraction by which symptomatic individuals self isolate.
        gE: float
            rate of removal from exposed individuals.
    M: int
        Number of age groups
    fi: float numpy.array
        Number of people in each compartment divided by Omega
    Omega: float, optional
        System size, e.g. total population. Default is 1.
    steps: int, optional
        The number of internal integration steps performed between the observed points (not used in tangent space inference).
        For robustness, set steps to be large, lyapunov_method='LSODA'.
        For speed, set steps to be small (~4), lyapunov_method='euler'.
        For a combination of the two, choose something in between.
    det_method: str, optional
        The integration method used for deterministic integration.
        Choose one of 'LSODA' and 'RK45'. Default is 'LSODA'.
    lyapunov_method: str, optional
        The integration method used for the integration of the Lyapunov equation for the covariance.
        Choose one of 'LSODA', 'RK45', 'RK2' and 'euler'. Default is 'LSODA'.
    rtol_det: float, optional
        relative tolerance for the deterministic integrator (default 1e-3)
    rtol_lyapunov: float, optional
        relative tolerance for the Lyapunov-type integrator (default 1e-3)
    """

    cdef:
        readonly np.ndarray gE
        readonly pyross.deterministic.SEIR det_model

    def __init__(self, parameters, M, fi, Omega=1, steps=4, det_method='LSODA', lyapunov_method='LSODA', rtol_det=1e-3, rtol_lyapunov=1e-3):
        self.param_keys = ['alpha', 'beta', 'gE', 'gIa', 'gIs', 'fsa']
        super().__init__(parameters, 4, M, fi, Omega, steps, det_method, lyapunov_method, rtol_det, rtol_lyapunov)
        self.class_index_dict = {'S':0, 'E':1, 'Ia':2, 'Is':3}
        self.set_det_model(parameters)

    def infection_indices(self):
        return [1, 2, 3]

    def set_params(self, parameters):
        super().set_params(parameters)
        self.gE = pyross.utils.age_dep_rates(parameters['gE'], self.M, 'gE')

    def set_det_model(self, parameters):
        self.det_model = pyross.deterministic.SEIR(parameters, self.M, self.fi*self.Omega)

    def make_params_dict(self):
        parameters = {'alpha':self.alpha, 'beta':self.beta, 'gIa':self.gIa,
                            'gIs':self.gIs, 'gE':self.gE, 'fsa':self.fsa}
        return parameters

    cdef compute_jacobian_and_b_matrix(self, double [:] x, double t,
                                            b_matrix=True, jacobian=False):
        cdef:
            double [:] s, e, Ia, Is
            Py_ssize_t M=self.M
        s = x[0:M]
        e = x[M:2*M]
        Ia = x[2*M:3*M]
        Is = x[3*M:4*M]
        self.CM = self.contactMatrix(t)
        cdef double [:] l=np.zeros((M), dtype=DTYPE)
        self.fill_lambdas(Ia, Is, l)
        if b_matrix:
            self.noise_correlation(s, e, Ia, Is, l)
        if jacobian:
            self.jacobian(s, l)

    cdef fill_lambdas(self, double [:] Ia, double [:] Is, double [:] l):
        cdef:
            double [:, :] CM=self.CM
            double [:] fsa=self.fsa, beta=self.beta, fi=self.fi
            Py_ssize_t m, n, M=self.M
        for m in range(M):
            for n in range(M):
                l[m] += beta[m]*CM[m,n]*(Ia[n]+fsa[n]*Is[n])/fi[n]

    cdef jacobian(self, double [:] s, double [:] l):
        cdef:
            Py_ssize_t m, n, M=self.M, dim=self.dim
            double [:] gIa=self.gIa, gIs=self.gIs, gE=self.gE, fsa=self.fsa, beta=self.beta
            double [:] alpha=self.alpha, balpha=1-self.alpha, fi=self.fi
            double [:, :, :, :] J = self.J
            double [:, :] CM=self.CM
        for m in range(M):
            J[0, m, 0, m] = -l[m]
            J[1, m, 0, m] = l[m]
            J[1, m, 1, m] = - gE[m]
            J[2, m, 1, m] = alpha[m]*gE[m]
            J[2, m, 2, m] = - gIa[m]
            J[3, m, 1, m] = balpha[m]*gE[m]
            J[3, m, 3, m] = - gIs[m]
            for n in range(M):
                J[0, m, 2, n] = -s[m]*beta[m]*CM[m, n]/fi[n]
                J[0, m, 3, n] = -s[m]*beta[m]*CM[m, n]*fsa[n]/fi[n]
                J[1, m, 2, n] = s[m]*beta[m]*CM[m, n]/fi[n]
                J[1, m, 3, n] = s[m]*beta[m]*CM[m, n]*fsa[n]/fi[n]
        self.J_mat = self.J.reshape((dim, dim))

    cdef noise_correlation(self, double [:] s, double [:] e, double [:] Ia, double [:] Is, double [:] l):
        cdef:
            Py_ssize_t m, M=self.M
            double [:] gIa=self.gIa, gIs=self.gIs, gE=self.gE
            double [:] alpha=self.alpha, balpha=1-self.alpha
            double [:, :, :, :] B = self.B
        for m in range(M): # only fill in the upper triangular form
            B[0, m, 0, m] = l[m]*s[m]
            B[0, m, 1, m] =  - l[m]*s[m]
            B[1, m, 1, m] = l[m]*s[m] + gE[m]*e[m]
            B[1, m, 2, m] = -alpha[m]*gE[m]*e[m]
            B[1, m, 3, m] = -balpha[m]*gE[m]*e[m]
            B[2, m, 2, m] = alpha[m]*gE[m]*e[m]+gIa[m]*Ia[m]
            B[3, m, 3, m] = balpha[m]*gE[m]*e[m]+gIs[m]*Is[m]
        self.B_vec = self.B.reshape((self.dim, self.dim))[(self.rows, self.cols)]


@cython.wraparound(False)
@cython.boundscheck(False)
@cython.cdivision(True)
@cython.nonecheck(False)
cdef class SEAIRQ(SIR_type):
    """
    Susceptible, Exposed, Asymptomatic and infected, Infected, Removed, Quarantined (SEAIRQ)

    * Ia: asymptomatic
    * Is: symptomatic
    * E: exposed
    * A: asymptomatic and infectious
    * Q: quarantined

    To initialise the SEAIRQ class,

    Parameters
    ----------
    parameters: dict
        Contains the following keys:

        alpha: float or np.array(M)
            Fraction of infected who are asymptomatic.
        beta: float
            Rate of spread of infection.
        gIa: float
            Rate of removal from asymptomatic individuals.
        gIs: float
            Rate of removal from symptomatic individuals.
        gE: float
            rate of removal from exposed individuals.
        gA: float
            rate of removal from activated individuals.
        fsa: float
            fraction by which symptomatic individuals self isolate.
        tE: float
            testing rate and contact tracing of exposeds
        tA: float
            testing rate and contact tracing of activateds
        tIa: float
            testing rate and contact tracing of asymptomatics
        tIs: float
            testing rate and contact tracing of symptomatics
    M: int
        Number of compartments
    fi: float numpy.array
        Number of people in each compartment divided by Omega.
    Omega: float, optional
        System size, e.g. total population. Default is 1.
    steps: int, optional
        The number of internal integration steps performed between the observed points (not used in tangent space inference).
        For robustness, set steps to be large, lyapunov_method='LSODA'.
        For speed, set steps to be small (~4), lyapunov_method='euler'.
        For a combination of the two, choose something in between.
    det_method: str, optional
        The integration method used for deterministic integration.
        Choose one of 'LSODA' and 'RK45'. Default is 'LSODA'.
    lyapunov_method: str, optional
        The integration method used for the integration of the Lyapunov equation for the covariance.
        Choose one of 'LSODA', 'RK45', 'RK2' and 'euler'. Default is 'LSODA'.
    rtol_det: float, optional
        relative tolerance for the deterministic integrator (default 1e-3)
    rtol_lyapunov: float, optional
        relative tolerance for the Lyapunov-type integrator (default 1e-3)
    """

    cdef:
        readonly np.ndarray gE, gA, tE, tA, tIa, tIs
        readonly pyross.deterministic.SEAIRQ det_model

    def __init__(self, parameters, M, fi, Omega=1, steps=4, det_method='LSODA', lyapunov_method='LSODA', rtol_det=1e-3, rtol_lyapunov=1e-3):
        self.param_keys = ['alpha', 'beta', 'gE', 'gA', \
                           'gIa', 'gIs', 'fsa', \
                           'tE', 'tA', 'tIa', 'tIs']
        super().__init__(parameters, 6, M, fi, Omega, steps, det_method, lyapunov_method, rtol_det, rtol_lyapunov)
        self.class_index_dict = {'S':0, 'E':1, 'A':2, 'Ia':3, 'Is':4, 'Q':5}
        self.set_det_model(parameters)

    def infection_indices(self):
        return [1, 2, 3, 4]


    def set_det_model(self, parameters):
        self.det_model = pyross.deterministic.SEAIRQ(parameters, self.M, self.fi*self.Omega)

    def make_params_dict(self):
        parameters = {'alpha':self.alpha,
                      'beta':self.beta,
                      'gIa':self.gIa,
                      'gIs':self.gIs,
                      'gE':self.gE,
                      'gA':self.gA,
                      'fsa': self.fsa,
                      'tS': 0,
                      'tE': self.tE,
                      'tA': self.tA,
                      'tIa': self.tIa,
                      'tIs': self.tIs
                      }
        return parameters

    cdef compute_jacobian_and_b_matrix(self, double [:] x, double t,
                                        b_matrix=True, jacobian=False):
        cdef:
            double [:] s, e, a, Ia, Is, Q
            Py_ssize_t M=self.M
        s = x[0:M]
        e = x[M:2*M]
        a = x[2*M:3*M]
        Ia = x[3*M:4*M]
        Is = x[4*M:5*M]
        q = x[5*M:6*M]
        self.CM = self.contactMatrix(t)
        cdef double [:] l=np.zeros((M), dtype=DTYPE)
        self.fill_lambdas(a, Ia, Is, l)
        if b_matrix:
            self.noise_correlation(s, e, a, Ia, Is, q, l)
        if jacobian:
            self.jacobian(s, l)

    cdef fill_lambdas(self, double [:] a, double [:] Ia, double [:] Is, double [:] l):
        cdef:
            double [:, :] CM=self.CM
            double [:] fsa=self.fsa, beta=self.beta, fi=self.fi
            Py_ssize_t m, n, M=self.M
        for m in range(M):
            for n in range(M):
                l[m] += beta[m]*CM[m,n]*(Ia[n]+a[n]+fsa[n]*Is[n])/fi[n]

    cdef jacobian(self, double [:] s, double [:] l):
        cdef:
            Py_ssize_t m, n, M=self.M, dim=self.dim
            double [:] gE=self.gE, gA=self.gA, gIa=self.gIa, gIs=self.gIs, fsa=self.fsa
            double [:] tE=self.tE, tA=self.tE, tIa=self.tIa, tIs=self.tIs, beta=self.beta
            double [:] alpha=self.alpha, balpha=1-self.alpha, fi=self.fi
            double [:, :, :, :] J = self.J
            double [:, :] CM=self.CM
        for m in range(M):
            J[0, m, 0, m] = -l[m]
            J[1, m, 0, m] = l[m]
            J[1, m, 1, m] = - gE[m] - tE[m]
            J[2, m, 1, m] = gE[m]
            J[2, m, 2, m] = - gA[m] - tA[m]
            J[3, m, 2, m] = alpha[m]*gA[m]
            J[3, m, 3, m] = - gIa[m] - tIa[m]
            J[4, m, 2, m] = balpha[m]*gA[m]
            J[4, m, 4, m] = -gIs[m] - tIs[m]
            J[5, m, 1, m] = tE[m]
            J[5, m, 2, m] = tA[m]
            J[5, m, 3, m] = tIa[m]
            J[5, m, 4, m] = tIs[m]
            for n in range(M):
                J[0, m, 2, n] = -s[m]*beta[m]*CM[m, n]/fi[n]
                J[0, m, 3, n] = -s[m]*beta[m]*CM[m, n]/fi[n]
                J[0, m, 4, n] = -s[m]*beta[m]*CM[m, n]*fsa[n]/fi[n]
                J[1, m, 2, n] = s[m]*beta[m]*CM[m, n]/fi[n]
                J[1, m, 3, n] = s[m]*beta[m]*CM[m, n]/fi[n]
                J[1, m, 4, n] = s[m]*beta[m]*CM[m, n]*fsa[n]/fi[n]
        self.J_mat = self.J.reshape((dim, dim))

    cdef noise_correlation(self, double [:] s, double [:] e, double [:] a, double [:] Ia, double [:] Is, double [:] q, double [:] l):
        cdef:
            Py_ssize_t m, M=self.M
            double [:] beta=self.beta, gIa=self.gIa, gIs=self.gIs, gE=self.gE, gA=self.gA
            double [:] tE=self.tE, tA=self.tE, tIa=self.tIa, tIs=self.tIs
            double [:] alpha=self.alpha, balpha=1-self.alpha
            double [:, :, :, :] B = self.B
        for m in range(M): # only fill in the upper triangular form
            B[0, m, 0, m] = l[m]*s[m]
            B[0, m, 1, m] =  - l[m]*s[m]
            B[1, m, 1, m] = l[m]*s[m] + (gE[m]+tE[m])*e[m]
            B[1, m, 2, m] = -gE[m]*e[m]
            B[2, m, 2, m] = gE[m]*e[m]+(gA[m]+tA[m])*a[m]
            B[2, m, 3, m] = -alpha[m]*gA[m]*a[m]
            B[2, m, 4, m] = -balpha[m]*gA[m]*a[m]
            B[3, m, 3, m] = alpha[m]*gA[m]*a[m]+(gIa[m]+tIa[m])*Ia[m]
            B[4, m, 4, m] = balpha[m]*gA[m]*a[m] + (gIs[m]+tIs[m])*Is[m]
            B[1, m, 5, m] = -tE[m]*e[m]
            B[2, m, 5, m] = -tA[m]*a[m]
            B[3, m, 5, m] = -tIa[m]*Ia[m]
            B[4, m, 5, m] = -tIs[m]*Is[m]
            B[5, m, 5, m] = tE[m]*e[m]+tA[m]*a[m]+tIa[m]*Ia[m]+tIs[m]*Is[m]
        self.B_vec = self.B.reshape((self.dim, self.dim))[(self.rows, self.cols)]


@cython.wraparound(False)
@cython.boundscheck(False)
@cython.cdivision(True)
@cython.nonecheck(False)
cdef class SEAIRQ_testing(SIR_type):
    """
    Susceptible, Exposed, Asymptomatic and infected, Infected, Removed, Quarantined (SEAIRQ)
    Ia: asymptomatic
    Is: symptomatic
    A : Asymptomatic and infectious

    * Ia: asymptomatic
    * Is: symptomatic
    * E: exposed
    * A: asymptomatic and infectious
    * Q: quarantined

    To initialise the SEAIRQ class,

    Parameters
    ----------
    parameters: dict
        Contains the following keys:

        alpha: float or np.array(M)
            Fraction of infected who are asymptomatic.
        beta: float
            Rate of spread of infection.
        gIa: float
            Rate of removal from asymptomatic individuals.
        gIs: float
            Rate of removal from symptomatic individuals.
        gE: float
            rate of removal from exposed individuals.
        gA: float
            rate of removal from activated individuals.
        fsa: float
            fraction by which symptomatic individuals self isolate.
        ars : float
            fraction of population admissible for random and symptomatic tests
        kapE : float
            fraction of positive tests for exposed individuals
    testRate: python function
        number of tests per day and age group
    M: int
        Number of compartments
    fi: float numpy.array
        Number of people in each age group divided by Omega.
    Omega: float, optional
        System size, e.g. total population. Default is 1.
    steps: int, optional
        The number of internal integration steps performed between the observed points (not used in tangent space inference).
        For robustness, set steps to be large, lyapunov_method='LSODA'.
        For speed, set steps to be small (~4), lyapunov_method='euler'.
        For a combination of the two, choose something in between.
    det_method: str, optional
        The integration method used for deterministic integration.
        Choose one of 'LSODA' and 'RK45'. Default is 'LSODA'.
    lyapunov_method: str, optional
        The integration method used for the integration of the Lyapunov equation for the covariance.
        Choose one of 'LSODA', 'RK45', 'RK2' and 'euler'. Default is 'LSODA'.
    rtol_det: float, optional
        relative tolerance for the deterministic integrator (default 1e-3)
    rtol_lyapunov: float, optional
        relative tolerance for the Lyapunov-type integrator (default 1e-3)
    """

    cdef:
        readonly np.ndarray gE, gA, ars, kapE
        readonly object testRate
        readonly pyross.deterministic.SEAIRQ_testing det_model

    def __init__(self, parameters, testRate, M, fi, Omega=1, steps=4, det_method='LSODA', lyapunov_method='LSODA', rtol_det=1e-3, rtol_lyapunov=1e-3):
        self.param_keys = ['alpha', 'beta', 'gE', 'gA', \
                           'gIa', 'gIs', 'fsa', \
                           'ars', 'kapE']
        super().__init__(parameters, 6, M, fi, Omega, steps, det_method, lyapunov_method, rtol_det, rtol_lyapunov)
        self.testRate=testRate
        self.class_index_dict = {'S':0, 'E':1, 'A':2, 'Ia':3, 'Is':4, 'Q':5}
        self.make_det_model(parameters)

    def infection_indices(self):
        return (1, 2, 3, 4)

    def set_params(self, parameters):
        super().set_params(parameters)
        self.gE = pyross.utils.age_dep_rates(parameters['gE'], self.M, 'gE')
        self.gA = pyross.utils.age_dep_rates(parameters['gA'], self.M, 'gA')
        self.ars = pyross.utils.age_dep_rates(parameters['ars'], self.M, 'ars')
        self.kapE = pyross.utils.age_dep_rates(parameters['kapE'], self.M, 'kapE')


    def set_testRate(self, testRate):
        self.testRate=testRate

    def make_det_model(self, parameters):
        self.det_model = pyross.deterministic.SEAIRQ_testing(parameters, self.M, self.fi*self.Omega)
        self.det_model.set_testRate(self.testRate)

    def make_params_dict(self):
        parameters = {'alpha':self.alpha,
                      'beta':self.beta,
                      'gIa':self.gIa,
                      'gIs':self.gIs,
                      'gE':self.gE,
                      'gA':self.gA,
                      'fsa': self.fsa,
                      'ars': self.ars,
                      'kapE': self.kapE
                      }
        return parameters

    cdef compute_jacobian_and_b_matrix(self, double [:] x, double t,
                                            b_matrix=True, jacobian=False):
        cdef:
            double [:] s, e, a, Ia, Is, Q, TR
            Py_ssize_t M=self.M
        s = x[0:M]
        e = x[M:2*M]
        a = x[2*M:3*M]
        Ia = x[3*M:4*M]
        Is = x[4*M:5*M]
        q = x[5*M:6*M]
        self.CM = self.contactMatrix(t)
        TR=self.testRate(t)
        cdef double [:] l=np.zeros((M), dtype=DTYPE)
        self.fill_lambdas(a, Ia, Is, l)
        if b_matrix:
            self.noise_correlation(s, e, a, Ia, Is, q, l, TR)
        if jacobian:
            self.jacobian(s, e, a, Ia, Is, q, l, TR)

    cdef fill_lambdas(self, double [:] a, double [:] Ia, double [:] Is, double [:] l):
        cdef:
            double [:, :] CM=self.CM
            double [:] fsa=self.fsa, beta=self.beta, fi=self.fi
            Py_ssize_t m, n, M=self.M
        for m in range(M):
            for n in range(M):
                l[m] += beta[m]*CM[m,n]*(Ia[n]+a[n]+fsa[n]*Is[n])/fi[n]

    cdef jacobian(self, double [:] s, double [:] e, double [:] a, double [:] Ia, double [:] Is, double [:] q, double [:] l, double [:] TR):
        cdef:
            Py_ssize_t m, n, M=self.M, dim=self.dim
            double Omega = self.Omega
            double [:] gE=self.gE, gA=self.gA, gIa=self.gIa, gIs=self.gIs, fsa=self.fsa
            double [:] ars=self.ars, kapE=self.kapE, beta=self.beta
            double t0, tE, tA, tIa, tIs
            double [:] alpha=self.alpha, balpha=1-self.alpha, fi=self.fi
            double [:, :, :, :] J = self.J
            double [:, :] CM=self.CM
        for m in range(M):
            t0 = 1./(ars[m]*(self.fi[m]-q[m]-Is[m])+Is[m])
            tE = TR[m]*ars[m]*kapE[m]*t0/Omega
            tA= TR[m]*ars[m]*t0/Omega
            tIa = TR[m]*ars[m]*t0/Omega
            tIs = TR[m]*t0/Omega

            for n in range(M):
                J[0, m, 2, n] = -s[m]*beta[m]*CM[m, n]/fi[n]
                J[0, m, 3, n] = -s[m]*beta[m]*CM[m, n]/fi[n]
                J[0, m, 4, n] = -s[m]*beta[m]*CM[m, n]*fsa[n]/fi[n]
                J[1, m, 2, n] = s[m]*beta[m]*CM[m, n]/fi[n]
                J[1, m, 3, n] = s[m]*beta[m]*CM[m, n]/fi[n]
                J[1, m, 4, n] = s[m]*beta[m]*CM[m, n]*fsa[n]/fi[n]
            J[0, m, 0, m] = -l[m]
            J[1, m, 0, m] = l[m]
            J[1, m, 1, m] = - gE[m] - tE
            J[1, m, 4, m] += (1-ars[m])*tE*t0*e[m]
            J[1, m, 5, m] = -ars[m]*tE*t0*e[m]
            J[2, m, 1, m] = gE[m]
            J[2, m, 2, m] = - gA[m] - tA
            J[2, m, 4, m] = (1-ars[m])*tA*t0*a[m]
            J[2, m, 5, m] = - ars[m]*tA*t0*a[m]
            J[3, m, 2, m] = alpha[m]*gA[m]
            J[3, m, 3, m] = - gIa[m] - tIa
            J[3, m, 4, m] = (1-ars[m])*tIa*t0*Ia[m]
            J[3, m, 5, m] = - ars[m]*tIa*t0*Ia[m]
            J[4, m, 2, m] = balpha[m]*gA[m]
            J[4, m, 4, m] = - gIs[m] - tIs + (1-ars[m])*tIs*t0*Is[m]
            J[4, m, 5, m] = - ars[m]*tIs*t0*Is[m]
            J[5, m, 1, m] = tE
            J[5, m, 2, m] = tA
            J[5, m, 3, m] = tIa
            J[5, m, 4, m] = tIs - (1-ars[m])*t0*(tE*e[m]+tA*a[m]+tIa*Ia[m]+tIs*Is[m])
            J[5, m, 5, m] = ars[m]*t0*(tE*e[m]+tA*a[m]+tIa*Ia[m]+tIs*Is[m])
        self.J_mat = self.J.reshape((dim, dim))


    cdef noise_correlation(self, double [:] s, double [:] e, double [:] a, double [:] Ia, double [:] Is, double [:] q, double [:] l, double [:] TR):
        cdef:
            Py_ssize_t m, M=self.M
            double Omega=self.Omega
            double [:] beta=self.beta, gIa=self.gIa, gIs=self.gIs, gE=self.gE, gA=self.gA
            double [:] ars=self.ars, kapE=self.kapE
            double tE, tA, tIa, tIs
            double [:] alpha=self.alpha, balpha=1-self.alpha
            double [:, :, :, :] B = self.B
        for m in range(M): # only fill in the upper triangular form
            t0 = 1./(ars[m]*(self.fi[m]-q[m]-Is[m])+Is[m])
            tE = TR[m]*ars[m]*kapE[m]*t0/Omega
            tA= TR[m]*ars[m]*t0/Omega
            tIa = TR[m]*ars[m]*t0/Omega
            tIs = TR[m]*t0/Omega

            B[0, m, 0, m] = l[m]*s[m]
            B[0, m, 1, m] =  - l[m]*s[m]
            B[1, m, 1, m] = l[m]*s[m] + (gE[m]+tE)*e[m]
            B[1, m, 2, m] = -gE[m]*e[m]
            B[2, m, 2, m] = gE[m]*e[m]+(gA[m]+tA)*a[m]
            B[2, m, 3, m] = -alpha[m]*gA[m]*a[m]
            B[2, m, 4, m] = -balpha[m]*gA[m]*a[m]
            B[3, m, 3, m] = alpha[m]*gA[m]*a[m]+(gIa[m]+tIa)*Ia[m]
            B[4, m, 4, m] = balpha[m]*gA[m]*a[m] + (gIs[m]+tIs)*Is[m]
            B[1, m, 5, m] = -tE*e[m]
            B[2, m, 5, m] = -tA*a[m]
            B[3, m, 5, m] = -tIa*Ia[m]
            B[4, m, 5, m] = -tIs*Is[m]
            B[5, m, 5, m] = tE*e[m]+tA*a[m]+tIa*Ia[m]+tIs*Is[m]
        self.B_vec = self.B.reshape((self.dim, self.dim))[(self.rows, self.cols)]




@cython.wraparound(False)
@cython.boundscheck(False)
@cython.cdivision(True)
@cython.nonecheck(False)
cdef class Spp(SIR_type):
    """User-defined epidemic model.

    To initialise the Spp model,

    Parameters
    ----------
    model_spec: dict
        A dictionary specifying the model. See `Examples`.
    parameters: dict
        A dictionary containing the model parameters.
        All parameters can be float if not age-dependent, and np.array(M,) if age-dependent
    M: int
        Number of age groups.
    fi: np.array(M) or list
        Fraction of each age group.
    Omega: int
        Total population.
    steps: int, optional
        The number of internal integration steps performed between the observed points (not used in tangent space inference).
        For robustness, set steps to be large, lyapunov_method='LSODA'.
        For speed, set steps to be small (~4), lyapunov_method='euler'.
        For a combination of the two, choose something in between.
    det_method: str, optional
        The integration method used for deterministic integration.
        Choose one of 'LSODA' and 'RK45'. Default is 'LSODA'.
    lyapunov_method: str, optional
        The integration method used for the integration of the Lyapunov equation for the covariance.
        Choose one of 'LSODA', 'RK45', 'RK2' and 'euler'. Default is 'LSODA'.
    rtol_det: float, optional
        relative tolerance for the deterministic integrator (default 1e-3)
    rtol_lyapunov: float, optional
        relative tolerance for the Lyapunov-type integrator (default 1e-3)
    parameter_mapping: python function, optional
        A user-defined function that maps the dictionary the parameters used for inference to a dictionary of parameters used in model_spec. Default is an identical mapping.
    time_dep_param_mapping: python function, optional
        As parameter_mapping, but time-dependent. The user-defined function takes time as a second argument.

    See `SIR_type` for a table of all the methods

    Examples
    --------
    An example of model_spec and parameters for SIR class with a constant influx

    >>> model_spec = {
            "classes" : ["S", "I"],
            "S" : {
                "constant"  : [ ["k"] ],
                "infection" : [ ["I", "-beta"] ]
            },
            "I" : {
                "linear"    : [ ["I", "-gamma"] ],
                "infection" : [ ["I", "beta"] ]
            }
        }
    >>> parameters = {
            'beta': 0.1,
            'gamma': 0.1,
            'k': 1,
        }
    """

    cdef:
        readonly np.ndarray constant_terms, linear_terms, infection_terms, finres_terms, resource_list
        readonly np.ndarray model_parameters
        readonly np.ndarray finres_pop
        readonly pyross.deterministic.Spp det_model
        readonly dict model_spec
        readonly dict param_dict
        readonly list model_param_keys
        readonly object parameter_mapping
        readonly object time_dep_param_mapping



    def __init__(self, model_spec, parameters, M, fi, Omega=1, steps=4,
                                    det_method='LSODA', lyapunov_method='LSODA', rtol_det=1e-3, rtol_lyapunov=1e-3, parameter_mapping=None, time_dep_param_mapping=None):
        if parameter_mapping is not None and time_dep_param_mapping is not None:
            raise Exception('Specify either parameter_mapping or time_dep_param_mapping')
        self.parameter_mapping = parameter_mapping
        self.time_dep_param_mapping = time_dep_param_mapping
        self.param_keys = list(parameters.keys())
        if parameter_mapping is not None:
            self.model_param_keys = list(parameter_mapping(parameters).keys())
        elif time_dep_param_mapping is not None:
            self.param_dict = parameters.copy()
            self.model_param_keys = list(time_dep_param_mapping(parameters, 0).keys())
        else:
            self.model_param_keys = self.param_keys.copy()
        self.model_spec=model_spec
        res = pyross.utils.parse_model_spec(model_spec, self.model_param_keys)
        self.nClass = res[0]
        self.class_index_dict = res[1]
        self.constant_terms = res[2]
        self.linear_terms = res[3]
        self.infection_terms = res[4]
        self.finres_terms = res[5]
        self.resource_list = res[6]
        self.finres_pop = np.empty(len(self.resource_list), dtype=DTYPE)
        super().__init__(parameters, self.nClass, M, fi, Omega, steps, det_method, lyapunov_method, rtol_det, rtol_lyapunov)
        if self.parameter_mapping is not None:
            parameters = self.parameter_mapping(parameters)
            self.param_mapping_enabled = True
        if self.time_dep_param_mapping is not None:
            self.det_model = pyross.deterministic.Spp(model_spec, parameters, M, fi*Omega, time_dep_param_mapping=time_dep_param_mapping)
            self.param_mapping_enabled = True
        else:
            self.det_model = pyross.deterministic.Spp(model_spec, parameters, M, fi*Omega)

    def infection_indices(self):
        cdef Py_ssize_t a = 100
        indices = set()
        linear_terms_indices = list(range(self.linear_terms.shape[0]))

        # Find all the infection terms
        for term in self.infection_terms:
            infective_index = term[1]
            indices.add(infective_index)

        # Find all the terms that turn into infection terms
        a = 100
        while a > 0:
            a = 0
            temp = linear_terms_indices.copy()
            for i in linear_terms_indices:
                product_index = self.linear_terms[i, 2]
                if product_index in indices:
                    a += 1
                    indices.add(self.linear_terms[i, 1])
                    temp.remove(i)
            linear_terms_indices = temp
        return list(indices)

    def set_params(self, parameters):
        if self.det_model is not None:
            self.set_det_model(parameters)
        nParams = len(self.param_keys)
        self.param_dict = parameters.copy()
        if self.parameter_mapping is not None:
            model_parameters = self.parameter_mapping(parameters)
            nParams = len(self.model_param_keys)
            self.model_parameters = np.empty((nParams, self.M), dtype=DTYPE)
            try:
                for (i, key) in enumerate(self.model_param_keys):
                    param = model_parameters[key]
                    self.model_parameters[i] = pyross.utils.age_dep_rates(param, self.M, key)
            except KeyError:
                raise Exception('The parameters returned by parameter_mapping(...) do not contain certain keys. The keys are {}'.format(self.model_param_keys))
        elif self.time_dep_param_mapping is not None:
            self.set_time_dep_model_parameters(0)
        else:
            self.model_parameters = np.empty((nParams, self.M), dtype=DTYPE)
            try:
                for (i, key) in enumerate(self.param_keys):
                    param = parameters[key]
                    self.model_parameters[i] = pyross.utils.age_dep_rates(param, self.M, key)
            except KeyError:
                raise Exception('The parameters passed do not contain certain keys. The keys are {}'.format(self.param_keys))

    def set_time_dep_model_parameters(self, tt):
        model_parameters = self.time_dep_param_mapping(self.param_dict, tt)
        nParams = len(self.model_param_keys)
        self.model_parameters = np.empty((nParams, self.M), dtype=DTYPE)
        try:
            for (i, key) in enumerate(self.model_param_keys):
                param = model_parameters[key]
                self.model_parameters[i] = pyross.utils.age_dep_rates(param, self.M, key)
        except KeyError:
            raise Exception('The parameters passed do not contain certain keys.\
                             The keys are {}'.format(self.param_keys))

    def set_det_model(self, parameters):
        if self.parameter_mapping is not None:
            self.det_model.update_model_parameters(self.parameter_mapping(parameters))
        else:
            self.det_model.update_model_parameters(parameters)


    def make_params_dict(self):
        param_dict = self.param_dict.copy()
        return param_dict

    cdef np.ndarray _get_r_from_x(self, np.ndarray x):
        cdef:
            np.ndarray r
            np.ndarray xrs=x.reshape(int(self.dim/self.M), self.M)
        if 'R' in self.class_index_dict.keys():
            r = xrs[self.class_index_dict['R'],:]
        if self.constant_terms.size > 0:
            r = xrs[-1,:] - np.sum(xrs[:-1,:], axis=0)
        else:
            r = self.fi - np.sum(xrs, axis=0)
        return r

    cdef compute_jacobian_and_b_matrix(self, double [:] x, double t,
                                            b_matrix=True, jacobian=False):
        cdef:
            Py_ssize_t nClass=self.nClass, M=self.M
            Py_ssize_t num_of_infection_terms=self.infection_terms.shape[0]
            double [:, :] l=np.zeros((num_of_infection_terms, self.M), dtype=DTYPE)
            double [:] fi=self.fi
        self.CM = self.contactMatrix(t)
        if self.time_dep_param_mapping is not None:
            self.set_time_dep_model_parameters(t)
        if self.constant_terms.size > 0:
            fi = x[(nClass-1)*M:]
        self.fill_lambdas(x, l)
        self.fill_finres_pop(x)
        if b_matrix:
            self.B = np.zeros((nClass, M, nClass, M), dtype=DTYPE)
            self.noise_correlation(x, l)
        if jacobian:
            self.J = np.zeros((nClass, M, nClass, M), dtype=DTYPE)
            self.jacobian(x, l)

    cdef fill_lambdas(self, double [:] x, double [:, :] l):
        cdef:
            double [:, :] CM=self.CM
            int [:, :] infection_terms=self.infection_terms
            double infection_rate
            double [:] fi=self.fi
            Py_ssize_t m, n, i, infective_index, index, M=self.M, num_of_infection_terms=infection_terms.shape[0]
        for i in range(num_of_infection_terms):
            infective_index = infection_terms[i, 1]
            for m in range(M):
                for n in range(M):
                    index = n + M*infective_index
                    if fi[n]>0:
                        l[i, m] += CM[m,n]*x[index]/fi[n]

    cdef fill_finres_pop(self, double [:] x):
        # Calculate populations for finite resource transitions
        cdef:
            Py_ssize_t class_index, priority_index, m, i
        for i in range(len(self.resource_list)):
            self.finres_pop[i] = 0
            for (class_index, priority_index) in self.resource_list[i][1:]:
                for m in range(self.M):
                    self.finres_pop[i] += x[m + self.M*class_index] * self.model_parameters[priority_index, m]

    cdef jacobian(self, double [:] x, double [:, :] l):
        cdef:
            Py_ssize_t i, m, n, M=self.M, dim=self.dim
            Py_ssize_t rate_index, infective_index, product_index, reagent_index, S_index=self.class_index_dict['S']
            Py_ssize_t resource_index, priority_index, probability_index, class_index, res_class_index, res_priority_index
            double [:, :, :, :] J = self.J
            double [:, :] CM=self.CM
            double [:, :] parameters=self.model_parameters
            int [:, :] linear_terms=self.linear_terms, infection_terms=self.infection_terms
            int [:, :] finres_terms=self.finres_terms
            np.ndarray resource_list=self.resource_list
            double [:] finres_pop = self.finres_pop
            double [:] rate
            double term, term2
            double [:] fi=self.fi

        # infection terms
        for i in range(infection_terms.shape[0]):
            product_index = infection_terms[i, 2]
            infective_index = infection_terms[i, 1]
            rate_index = infection_terms[i, 0]
            rate = parameters[rate_index]
            for m in range(M):
                J[S_index, m, S_index, m] -= rate[m]*l[i, m]
                if product_index>-1:
                    J[product_index, m, S_index, m] += rate[m]*l[i, m]
                for n in range(M):
                    J[S_index, m, infective_index, n] -= x[S_index*M+m]*rate[m]*CM[m, n]/fi[n]
                    if product_index>-1:
                        J[product_index, m, infective_index, n] += x[S_index*M+m]*rate[m]*CM[m, n]/fi[n]

        # linear terms
        for i in range(linear_terms.shape[0]):
            product_index = linear_terms[i, 2]
            reagent_index = linear_terms[i, 1]
            rate_index = linear_terms[i, 0]
            rate = parameters[rate_index]
            for m in range(M):
                J[reagent_index, m, reagent_index, m] -= rate[m]
                if product_index>-1:
                    J[product_index, m, reagent_index, m] += rate[m]

        # finite-resource terms
        if finres_terms.size > 0:
            for i in range(finres_terms.shape[0]):
                resource_index = finres_terms[i, 0]
                rate_index = resource_list[resource_index][0]
                priority_index = finres_terms[i, 1]
                probability_index = finres_terms[i, 2]
                class_index = finres_terms[i, 3]
                reagent_index = self.finres_terms[i, 4]
                product_index = self.finres_terms[i, 5]
                for m in range(M):
                    if finres_pop[resource_index] > 0.5 / self.Omega:
                        term = parameters[rate_index, m] * parameters[priority_index, m] \
                               * parameters[probability_index, m] / (finres_pop[resource_index] * self.Omega)
                    else:
                        term = 0
                    if reagent_index>-1:
                        J[reagent_index, m, class_index, m] -= term
                    if product_index>-1:
                        J[product_index, m, class_index, m] += term
                    if finres_pop[resource_index] > 0:
                        term *= - x[class_index*M+m] / finres_pop[resource_index]
                    for (res_class_index, res_priority_index) in resource_list[resource_index][1:]:
                        for n in range(M):
                            term2 = term * parameters[res_priority_index, m]
                            if reagent_index>-1:
                                J[reagent_index, m, res_class_index, n] -= term2
                            if product_index>-1:
                                J[product_index, m, res_class_index, n] += term2

        self.J_mat = self.J.reshape((dim, dim))

    cdef noise_correlation(self, double [:] x, double [:, :] l):
        cdef:
            Py_ssize_t i, m, n, M=self.M, nClass=self.nClass, class_index
            Py_ssize_t rate_index, infective_index, product_index, reagent_index, S_index=self.class_index_dict['S']
            Py_ssize_t resource_index, priority_index, probability_index
            double [:, :, :, :] B=self.B
            double [:, :] CM=self.CM
            double [:, :] parameters=self.model_parameters
            int [:, :] constant_terms=self.constant_terms
            int [:, :] linear_terms=self.linear_terms, infection_terms=self.infection_terms
            int [:, :] finres_terms=self.finres_terms
            np.ndarray resource_list=self.resource_list
            double [:] finres_pop = self.finres_pop
            double [:] s, reagent, rate
            double Omega=self.Omega
        s = x[S_index*M:(S_index+1)*M]

        if self.constant_terms.size > 0:
            for i in range(constant_terms.shape[0]):
                rate_index = constant_terms[i, 0]
                class_index = constant_terms[i, 1]
                rate = parameters[rate_index]
                for m in range(M):
                    B[class_index, m, class_index, m] += rate[m]/Omega
                    B[nClass-1, m, nClass-1, m] += rate[m]/Omega

        for i in range(infection_terms.shape[0]):
            product_index = infection_terms[i, 2]
            infective_index = infection_terms[i, 1]
            rate_index = infection_terms[i, 0]
            rate = parameters[rate_index]
            for m in range(M):
                B[S_index, m, S_index, m] += rate[m]*l[i, m]*s[m]
                if product_index>-1:
                    B[S_index, m, product_index, m] -=  rate[m]*l[i, m]*s[m]
                    B[product_index, m, product_index, m] += rate[m]*l[i, m]*s[m]
                    B[product_index, m, S_index, m] -= rate[m]*l[i, m]*s[m]

        for i in range(linear_terms.shape[0]):
            product_index = linear_terms[i, 2]
            reagent_index = linear_terms[i, 1]
            reagent = x[reagent_index*M:(reagent_index+1)*M]
            rate_index = linear_terms[i, 0]
            rate = parameters[rate_index]
            for m in range(M): # only fill in the upper triangular form
                B[reagent_index, m, reagent_index, m] += rate[m]*reagent[m]
                if product_index>-1:
                    B[product_index, m, product_index, m] += rate[m]*reagent[m]
                    B[reagent_index, m, product_index, m] += -rate[m]*reagent[m]
                    B[product_index, m, reagent_index, m] += -rate[m]*reagent[m]

        if finres_terms.size > 0:
            for i in range(finres_terms.shape[0]):
                resource_index = finres_terms[i, 0]
                rate_index = resource_list[resource_index][0]
                priority_index = finres_terms[i, 1]
                probability_index = finres_terms[i, 2]
                class_index = finres_terms[i, 3]
                reagent_index = self.finres_terms[i, 4]
                product_index = self.finres_terms[i, 5]
                for m in range(M):
                    term = parameters[rate_index, m] * parameters[priority_index, m] \
                           * parameters[probability_index, m] * x[class_index*M+m] / (finres_pop[resource_index] * self.Omega)
                    if reagent_index>-1:
                        B[reagent_index, m, reagent_index, m] += term
                        if product_index>-1:
                            B[reagent_index, m, product_index, m] -= term
                            B[product_index, m, reagent_index, m] -= term
                    if product_index>-1:
                        B[product_index, m, product_index, m] += term

        self.B_vec = self.B.reshape((self.dim, self.dim))[(self.rows, self.cols)]

@cython.wraparound(False)
@cython.boundscheck(False)
@cython.cdivision(True)
@cython.nonecheck(False)
cdef class SppQ(SIR_type):
    """User-defined epidemic model with quarantine stage.

    To initialise the SppQ model,

    Parameters
    ----------
    model_spec: dict
        A dictionary specifying the model. See `Examples`.
    parameters: dict
        A dictionary containing the model parameters.
        All parameters can be float if not age-dependent, and np.array(M,) if age-dependent
    testRate: python function
        number of tests per day and age group
    M: int
        Number of age groups.
    fi: np.array(M) or list
        Fraction of each age group.
    Omega: int
        Total population.
    steps: int, optional
        The number of internal integration steps performed between the observed points (not used in tangent space inference).
        For robustness, set steps to be large, lyapunov_method='LSODA'.
        For speed, set steps to be small (~4), lyapunov_method='euler'.
        For a combination of the two, choose something in between.
    det_method: str, optional
        The integration method used for deterministic integration.
        Choose one of 'LSODA' and 'RK45'. Default is 'LSODA'.
    lyapunov_method: str, optional
        The integration method used for the integration of the Lyapunov equation for the covariance.
        Choose one of 'LSODA', 'RK45', 'RK2' and 'euler'. Default is 'LSODA'.
    rtol_det: float, optional
        relative tolerance for the deterministic integrator (default 1e-3)
    rtol_lyapunov: float, optional
        relative tolerance for the Lyapunov-type integrator (default 1e-3)
    parameter_mapping: python function, optional
        A user-defined function that maps the dictionary the parameters used for inference to a dictionary of parameters used in model_spec. Default is an identical mapping.
    time_dep_param_mapping: python function, optional
        As parameter_mapping, but time-dependent. The user-defined function takes time as a second argument.

    See `SIR_type` for a table of all the methods

    Examples
    --------
    An example of model_spec and parameters for SIR class with random
    testing (without false positives/negatives) and quarantine

    >>> model_spec = {
            "classes" : ["S", "I"],
            "S" : {
                "infection" : [ ["I", "-beta"] ]
            },
            "I" : {
                "linear"    : [ ["I", "-gamma"] ],
                "infection" : [ ["I", "beta"] ]
            },
            "test_pos"  : [ "p_falsepos", "p_truepos", "p_falsepos"] ,
            "test_freq" : [ "tf", "tf", "tf"]
        }
    >>> parameters = {
            'beta': 0.1,
            'gamma': 0.1,
            'p_falsepos': 0
            'p_truepos': 1
            'tf': 1
        }
    """

    cdef:
        readonly np.ndarray constant_terms, linear_terms, infection_terms, test_pos, test_freq
        readonly Py_ssize_t nClassU, nClassUwoN
        readonly np.ndarray model_parameters
        readonly pyross.deterministic.SppQ det_model
        readonly dict model_spec
        readonly dict param_dict
        readonly list model_param_keys
        readonly object parameter_mapping
        readonly object time_dep_param_mapping
        readonly object testRate


    def __init__(self, model_spec, parameters, testRate, M, fi, Omega=1, steps=4,
                                    det_method='LSODA', lyapunov_method='LSODA', rtol_det=1e-3, rtol_lyapunov=1e-3, parameter_mapping=None, time_dep_param_mapping=None):
        if parameter_mapping is not None and time_dep_param_mapping is not None:
            raise Exception('Specify either parameter_mapping or time_dep_param_mapping')
        self.parameter_mapping = parameter_mapping
        self.time_dep_param_mapping = time_dep_param_mapping
        self.param_keys = list(parameters.keys())
        if parameter_mapping is not None:
            self.model_param_keys = list(parameter_mapping(parameters).keys())
        elif time_dep_param_mapping is not None:
            self.param_dict = parameters.copy()
            self.model_param_keys = list(time_dep_param_mapping(parameters, 0).keys())
        else:
            self.model_param_keys = self.param_keys.copy()
        self.model_spec=model_spec
        res = pyross.utils.parse_model_spec(model_spec, self.model_param_keys)
        self.nClass = res[0]
        self.class_index_dict = res[1]
        self.constant_terms = res[2]
        self.linear_terms = res[3]
        self.infection_terms = res[4]
        self.test_pos = res[7]
        self.test_freq = res[8]
        super().__init__(parameters, self.nClass, M, fi, Omega, steps, det_method, lyapunov_method, rtol_det, rtol_lyapunov)
        if self.parameter_mapping is not None:
            parameters = self.parameter_mapping(parameters)
        if self.time_dep_param_mapping is not None:
            self.det_model = pyross.deterministic.SppQ(model_spec, parameters, M, fi*Omega, time_dep_param_mapping=time_dep_param_mapping)
        else:
            self.det_model = pyross.deterministic.SppQ(model_spec, parameters, M, fi*Omega)
        self.testRate =  testRate
        self.det_model.set_testRate(testRate)

        if self.constant_terms.size > 0:
            self.nClassU = self.nClass // 2 # number of unquarantined classes with constant terms
            self.nClassUwoN = self.nClassU - 1
        else:
            self.nClassU = (self.nClass - 1) // 2 # number of unquarantined classes w/o constant terms
            self.nClassUwoN = self.nClassU


    def infection_indices(self):
        cdef Py_ssize_t a = 100
        indices = set()
        linear_terms_indices = list(range(self.linear_terms.shape[0]))

        # Find all the infection terms
        for term in self.infection_terms:
            infective_index = term[1]
            indices.add(infective_index)

        # Find all the terms that turn into infection terms
        a = 100
        while a > 0:
            a = 0
            temp = linear_terms_indices.copy()
            for i in linear_terms_indices:
                product_index = self.linear_terms[i, 2]
                if product_index in indices:
                    a += 1
                    indices.add(self.linear_terms[i, 1])
                    temp.remove(i)
            linear_terms_indices = temp
        return list(indices)
    
    def set_params(self, parameters):
        if self.det_model is not None:
            self.set_det_model(parameters)
        nParams = len(self.param_keys)
        self.param_dict = parameters.copy()
        if self.parameter_mapping is not None:
            model_parameters = self.parameter_mapping(parameters)
            nParams = len(self.model_param_keys)
            self.model_parameters = np.empty((nParams, self.M), dtype=DTYPE)
            try:
                for (i, key) in enumerate(self.model_param_keys):
                    param = model_parameters[key]
                    self.model_parameters[i] = pyross.utils.age_dep_rates(param, self.M, key)
            except KeyError:
                raise Exception('The parameters returned by parameter_mapping(...) do not contain certain keys. The keys are {}'.format(self.model_param_keys))
        elif self.time_dep_param_mapping is not None:
            self.set_time_dep_model_parameters(0)
        else:
            self.model_parameters = np.empty((nParams, self.M), dtype=DTYPE)
            try:
                for (i, key) in enumerate(self.param_keys):
                    param = parameters[key]
                    self.model_parameters[i] = pyross.utils.age_dep_rates(param, self.M, key)
            except KeyError:
                raise Exception('The parameters passed do not contain certain keys. The keys are {}'.format(self.param_keys))


    def set_time_dep_model_parameters(self, tt):
        model_parameters = self.time_dep_param_mapping(self.param_dict, tt)
        nParams = len(self.model_param_keys)
        self.model_parameters = np.empty((nParams, self.M), dtype=DTYPE)
        try:
            for (i, key) in enumerate(self.model_param_keys):
                param = model_parameters[key]
                self.model_parameters[i] = pyross.utils.age_dep_rates(param, self.M, key)
        except KeyError:
            raise Exception('The parameters passed do not contain certain keys.\
                             The keys are {}'.format(self.param_keys))

    def set_testRate(self, testRate):
        self.testRate=testRate
        self.det_model.set_testRate(testRate)

    def set_det_model(self, parameters):
        if self.parameter_mapping is not None:
            self.det_model.update_model_parameters(self.parameter_mapping(parameters))
        else:
            self.det_model.update_model_parameters(parameters)
        self.det_model.set_testRate(self.testRate)

    def make_params_dict(self):
        param_dict = self.param_dict.copy()
        return param_dict

    cdef np.ndarray _get_r_from_x(self, np.ndarray x):
        cdef:
            np.ndarray r
            np.ndarray xrs=x.reshape(int(self.dim/self.M), self.M)
        r = self.fi - xrs[-1,:] - np.sum(xrs[:self.nClassUwoN,:], axis=0) # subtract total quarantined and all non-quarantined classes
        return r

    cdef np.ndarray _get_rq_from_x(self, np.ndarray x):
        cdef:
            np.ndarray r
            np.ndarray xrs=x.reshape(int(self.dim/self.M), self.M)
        r = xrs[-1,:] - np.sum(xrs[self.nClassU:-1,:], axis=0) # subtract all quarantined classes
        return r

    def _all_positive(self, np.ndarray x0):
        r = self._get_r_from_x(x0)
        rq = self._get_rq_from_x(x0)
        return (x0 >0).all() and (r > 0).all() and (rq > 0).all()

    cdef double _penalty_from_negative_values(self, np.ndarray x0):
        cdef:
            double eps=0.1/self.Omega, dev
            np.ndarray R_init, RQ_init
        R_init = self._get_r_from_x(x0)
        RQ_init = self._get_rq_from_x(x0)
        dev = - (np.sum(R_init[R_init<0]) + np.sum(RQ_init[RQ_init<0]) + np.sum(x0[x0<0]))
        return (dev/eps)**2 + (dev/eps)**8

    cdef calculate_test_r(self, double [:] x, double [:] r, double TR):
        cdef:
            Py_ssize_t nClass=self.nClass, nClassU=self.nClassU, nClassUwoN=self.nClassUwoN, M=self.M
            int [:] test_freq=self.test_freq
            double [:] fi=self.fi
            double Omega = self.Omega
            double ntestpop=0, tau0=0
            double [:, :] parameters=self.model_parameters
            Py_ssize_t m, i

        # Compute non-quarantined recovered
        r = self._get_r_from_x(np.array(x))
        # Compute normalisation of testing rates
        for m in range(M):
            for i in range(nClassUwoN):
                ntestpop += parameters[test_freq[i], m] * x[i*M+m]
            ntestpop += parameters[test_freq[nClassUwoN], m] * r[m]
        tau0 = TR / (Omega * ntestpop)
        return ntestpop, tau0

    cdef compute_jacobian_and_b_matrix(self, double [:] x, double t,
                                        b_matrix=True, jacobian=False):
        cdef:
            Py_ssize_t nClass=self.nClass, nClassU=self.nClassU, M=self.M
            Py_ssize_t num_of_infection_terms=self.infection_terms.shape[0]
            double [:, :] l=np.zeros((num_of_infection_terms, self.M), dtype=DTYPE)
            double [:] fi=self.fi
            double TR
            double ntestpop, tau0
            double [:] r=np.zeros(self.M, dtype=DTYPE)
        self.CM = self.contactMatrix(t)
        if self.time_dep_param_mapping is not None:
            self.set_time_dep_model_parameters(t)
        TR = self.testRate(t)
        if self.constant_terms.size > 0:
            fi = x[(nClassU-1)*M:]
        self.fill_lambdas(x, l)
        ntestpop, tau0 = self.calculate_test_r(x, r, TR)
        if b_matrix:
            self.B = np.zeros((nClass, M, nClass, M), dtype=DTYPE)
            self.noise_correlation(x, l, r, tau0)
        if jacobian:
            self.J = np.zeros((nClass, M, nClass, M), dtype=DTYPE)
            self.jacobian(x, l, r, ntestpop, tau0)

    cdef fill_lambdas(self, double [:] x, double [:, :] l):
        cdef:
            double [:, :] CM=self.CM
            int [:, :] infection_terms=self.infection_terms
            double infection_rate
            double [:] fi=self.fi
            Py_ssize_t m, n, i, infective_index, index, M=self.M, num_of_infection_terms=infection_terms.shape[0]
        for i in range(num_of_infection_terms):
            infective_index = infection_terms[i, 1]
            for m in range(M):
                for n in range(M):
                    index = n + M*infective_index
                    if fi[n]>0:
                        l[i, m] += CM[m,n]*x[index]/fi[n]

    cdef jacobian(self, double [:] x, double [:, :] l, double [:] r, double ntestpop, double tau0):
        cdef:
            Py_ssize_t i, m, n, M=self.M, dim=self.dim
            Py_ssize_t nClass=self.nClass, nClassU=self.nClassU, nClassUwoN=self.nClassUwoN
            Py_ssize_t rate_index, infective_index, product_index, reagent_index, S_index=self.class_index_dict['S']
            double [:, :, :, :] J = self.J
            double [:, :] CM=self.CM
            double [:, :] parameters=self.model_parameters
            int [:, :] linear_terms=self.linear_terms, infection_terms=self.infection_terms
            int [:] test_pos=self.test_pos
            int [:] test_freq=self.test_freq
            double [:] rate
            double term, term2, term3
            double [:] fi=self.fi

        # infection terms (no infection terms in Q classes, perfect quarantine)
        for i in range(infection_terms.shape[0]):
            product_index = infection_terms[i, 2]
            infective_index = infection_terms[i, 1]
            rate_index = infection_terms[i, 0]
            rate = parameters[rate_index]
            for m in range(M):
                J[S_index, m, S_index, m] -= rate[m]*l[i, m]
                if product_index>-1:
                    J[product_index, m, S_index, m] += rate[m]*l[i, m]
                for n in range(M):
                    J[S_index, m, infective_index, n] -= x[S_index*M+m]*rate[m]*CM[m, n]/fi[n]
                    if product_index>-1:
                        J[product_index, m, infective_index, n] += x[S_index*M+m]*rate[m]*CM[m, n]/fi[n]
        # linear terms
        for i in range(linear_terms.shape[0]):
            product_index = linear_terms[i, 2]
            reagent_index = linear_terms[i, 1]
            rate_index = linear_terms[i, 0]
            rate = parameters[rate_index]
            for m in range(M):
                J[reagent_index, m, reagent_index, m] -= rate[m]
                J[reagent_index + nClassU, m, reagent_index + nClassU, m] -= rate[m]
                if product_index>-1:
                    J[product_index, m, reagent_index, m] += rate[m]
                    J[product_index + nClassU, m, reagent_index + nClassU, m] += rate[m]
        # quarantining terms
        for m in range(M):
            for i in range(nClassUwoN):
                term = tau0 * parameters[test_freq[i], m] * parameters[test_pos[i], m]
                term2 = term * x[i*M+m] / ntestpop
                J[i, m, i, m] -= term
                J[i+nClassU, m, i, m] += term
                J[nClass-1,  m, i, m] += term
                for n in range(M):
                    for j in range(nClassUwoN):
                        term3 = term2 * (parameters[test_freq[j],n] - parameters[test_freq[nClassUwoN],n])
                        J[i, m, j, n] += term3
                        J[i+nClassU, m, j, n] -= term3
                        J[nClass-1,  m, j, n] -= term3
                    term3 = term2 * parameters[test_freq[nClassUwoN],n]
                    if self.constant_terms.size > 0:
                        J[i, m, nClassUwoN, n] += term3
                        J[i+nClassU, m, nClassUwoN, n] -= term3
                        J[nClass-1,  m, nClassUwoN, n] -= term3
                    J[i, m, nClass-1, n] -= term3
                    J[i+nClassU, m, nClass-1, n] += term3
                    J[nClass-1,  m, nClass-1, n] += term3
            term = tau0 * parameters[test_freq[nClassUwoN], m] * parameters[test_pos[nClassUwoN], m]
            term2 = term * r[m] / ntestpop
            for j in range(nClassUwoN):
                J[nClass-1, m, j, m] -= term
            if self.constant_terms.size > 0:
                J[nClass-1, m, nClassUwoN, m] += term
            J[nClass-1, m, nClass-1, m] -= term
            for n in range(M):
                for j in range(nClassUwoN):
                    term3 = term2 * (parameters[test_freq[j],n] - parameters[test_freq[nClassUwoN],n])
                    J[nClass-1,  m, j, n] -= term3
                term3 = term2 * parameters[test_freq[nClassUwoN],n]
                if self.constant_terms.size > 0:
                    J[nClass-1,  m, nClassUwoN, n] -= term3
                J[nClass-1,  m, nClass-1, n] += term3



        self.J_mat = self.J.reshape((dim, dim))

    cdef noise_correlation(self, double [:] x, double [:, :] l, double [:] r, double tau0):
        cdef:
            Py_ssize_t i, m, n, M=self.M, class_index
            Py_ssize_t nClass=self.nClass, nClassU=self.nClassU, nClassUwoN=self.nClassUwoN
            Py_ssize_t rate_index, infective_index, product_index, reagent_index, S_index=self.class_index_dict['S']
            double [:, :, :, :] B=self.B
            double [:, :] CM=self.CM
            double [:, :] parameters=self.model_parameters
            int [:, :] constant_terms=self.constant_terms
            int [:, :] linear_terms=self.linear_terms, infection_terms=self.infection_terms
            int [:] test_pos=self.test_pos
            int [:] test_freq=self.test_freq
            double [:] s, reagent, rate
            double term
            double Omega=self.Omega
        s = x[S_index*M:(S_index+1)*M]

        if self.constant_terms.size > 0:
            for i in range(constant_terms.shape[0]):
                rate_index = constant_terms[i, 0]
                class_index = constant_terms[i, 1]
                rate = parameters[rate_index]
                for m in range(M):
                    B[class_index, m, class_index, m] += rate[m]/Omega
                    B[nClass-1, m, nClass-1, m] += rate[m]/Omega

        for i in range(infection_terms.shape[0]):
            product_index = infection_terms[i, 2]
            infective_index = infection_terms[i, 1]
            rate_index = infection_terms[i, 0]
            rate = parameters[rate_index]
            for m in range(M):
                B[S_index, m, S_index, m] += rate[m]*l[i, m]*s[m]
                if product_index>-1:
                    B[S_index, m, product_index, m] -=  rate[m]*l[i, m]*s[m]
                    B[product_index, m, product_index, m] += rate[m]*l[i, m]*s[m]
                    B[product_index, m, S_index, m] -= rate[m]*l[i, m]*s[m]

        for i in range(linear_terms.shape[0]):
            product_index = linear_terms[i, 2]
            reagent_index = linear_terms[i, 1]
            reagent = x[reagent_index*M:(reagent_index+1)*M]
            rate_index = linear_terms[i, 0]
            rate = parameters[rate_index]
            for m in range(M): # only fill in the upper triangular form
                B[reagent_index, m, reagent_index, m] += rate[m]*reagent[m]
                if product_index>-1:
                    B[product_index, m, product_index, m] += rate[m]*reagent[m]
                    B[reagent_index, m, product_index, m] += -rate[m]*reagent[m]
                    B[product_index, m, reagent_index, m] += -rate[m]*reagent[m]
            # same transitions in Q classes
            reagent = x[(reagent_index+nClassU)*M:((reagent_index+nClassU)+1)*M]
            for m in range(M): # only fill in the upper triangular form
                B[reagent_index+nClassU, m, reagent_index+nClassU, m] += rate[m]*reagent[m]
                if product_index>-1:
                    B[product_index+nClassU, m, product_index+nClassU, m] += rate[m]*reagent[m]
                    B[reagent_index+nClassU, m, product_index+nClassU, m] += -rate[m]*reagent[m]
                    B[product_index+nClassU, m, reagent_index+nClassU, m] += -rate[m]*reagent[m]

        for m in range(M):
            for i in range(nClassUwoN): # only fill in the upper triangular form
                term = tau0 * parameters[test_freq[i], m] * parameters[test_pos[i], m] * x[m+M*i]
                B[i, m, i, m] += term
                B[i+nClassU, m, i+nClassU, m] += term
                B[nClass-1, m, nClass-1, m] += term
                B[i, m, i+nClassU, m] -= term
                B[i+nClassU, m, i, m] -= term
                B[i, m, nClass-1, m] -= term
                B[nClass-1, m, i, m] -= term
                B[i+nClassU, m, nClass-1, m] += term
                B[nClass-1, m, i+nClassU, m] += term
            term = tau0 * parameters[test_freq[nClassUwoN], m] * parameters[test_pos[nClassUwoN], m] * r[m]
            B[nClass-1, m, nClass-1, m] += term


        self.B_vec = self.B.reshape((self.dim, self.dim))[(self.rows, self.cols)]

cdef class SppSparse(Spp):

    def __init__(self, model_spec, contact_matrix0, contact_matrix_threshold, parameters, M, fi, Omega=1, steps=4,
                det_method='LSODA', lyapunov_method='LSODA', rtol_det=1e-3, rtol_lyapunov=1e-3,
                parameter_mapping=None, time_dep_param_mapping=None):

        super().__init__(model_spec, parameters, M, fi, Omega, steps,
                det_method, lyapunov_method, rtol_det, rtol_lyapunov,
                parameter_mapping, time_dep_param_mapping)
        
        if self.parameter_mapping is not None:
            parameters = self.parameter_mapping(parameters)
            self.param_mapping_enabled = True
        if self.time_dep_param_mapping is not None:
            self.det_model = pyross.deterministic.SppSparse(model_spec, contact_matrix0, contact_matrix_threshold, parameters, M, fi*Omega, time_dep_param_mapping=time_dep_param_mapping)
            self.param_mapping_enabled = True
        else:
            self.det_model = pyross.deterministic.SppSparse(model_spec, contact_matrix0, contact_matrix_threshold, parameters, M, fi*Omega)
<|MERGE_RESOLUTION|>--- conflicted
+++ resolved
@@ -102,7 +102,7 @@
 
         self._xm = None
         self._interp = None
-        
+
         self.param_mapping_enabled = False
 
 
@@ -408,14 +408,8 @@
         # Read in parameter priors
         prior_names, keys, guess, stds, bounds, \
         flat_guess_range, is_scale_parameter, scaled_guesses  \
-<<<<<<< HEAD
-                = pyross.utils.parse_param_prior_dict(prior_dict, self.M)
+                = pyross.utils.parse_param_prior_dict(prior_dict, self.M, check_length=(not self.param_mapping_enabled))
         prior = Prior(prior_names, bounds, guess, stds)
-=======
-                = pyross.utils.parse_param_prior_dict(prior_dict, self.M, check_length=(not self.param_mapping_enabled))
-
-        s, scale = pyross.utils.make_log_norm_dist(guess, stds)
->>>>>>> 666e772e
         cma_stds = np.minimum(stds, (bounds[:, 1] - bounds[:, 0])/3)
         minimize_args = {'keys':keys, 'x':x, 'Tf':Tf,
                          'flat_guess_range':flat_guess_range,
@@ -545,13 +539,8 @@
         # Read in parameter priors
         prior_names, keys, guess, stds, bounds, \
         flat_guess_range, is_scale_parameter, scaled_guesses  \
-<<<<<<< HEAD
-                = pyross.utils.parse_param_prior_dict(prior_dict, self.M)
+                = pyross.utils.parse_param_prior_dict(prior_dict, self.M, check_length=(not self.param_mapping_enabled))
         prior = Prior(prior_names, bounds, guess, stds)
-=======
-                = pyross.utils.parse_param_prior_dict(prior_dict, self.M,  check_length=(not self.param_mapping_enabled))
-        s, scale = pyross.utils.make_log_norm_dist(guess, stds)
->>>>>>> 666e772e
 
         ndim = len(guess)
         prior_transform_args = {'prior':prior}
@@ -617,15 +606,9 @@
             The processed weighted posterior samples.
         """
         self._process_contact_matrix(contactMatrix, generator, intervention_fun)
-<<<<<<< HEAD
         prior_names, keys, guess, stds, bounds, flat_guess_range, is_scale_parameter, scaled_guesses \
-            = pyross.utils.parse_param_prior_dict(prior_dict, self.M)
+            = pyross.utils.parse_param_prior_dict(prior_dict, self.M, check_length=(not self.param_mapping_enabled))
         prior = Prior(prior_names, bounds, guess, stds)
-=======
-        keys, guess, stds, bounds, flat_guess_range, is_scale_parameter, scaled_guesses \
-            = pyross.utils.parse_param_prior_dict(prior_dict, self.M, check_length=(not self.param_mapping_enabled))
-        s, scale = pyross.utils.make_log_norm_dist(guess, stds)
->>>>>>> 666e772e
 
         result = sampler.results
         output_samples = []
@@ -759,13 +742,8 @@
         # Read in parameter priors
         prior_names, keys, guess, stds, bounds, \
         flat_guess_range, is_scale_parameter, scaled_guesses  \
-<<<<<<< HEAD
-                = pyross.utils.parse_param_prior_dict(prior_dict, self.M)
+                = pyross.utils.parse_param_prior_dict(prior_dict, self.M, check_length=(not self.param_mapping_enabled))
         prior = Prior(prior_names, bounds, guess, stds)
-=======
-                = pyross.utils.parse_param_prior_dict(prior_dict, self.M, check_length=(not self.param_mapping_enabled))
-        s, scale = pyross.utils.make_log_norm_dist(guess, stds)
->>>>>>> 666e772e
 
         ndim = len(guess)
         if nwalkers is None:
@@ -838,15 +816,9 @@
             The processed posterior samples.
         """
         self._process_contact_matrix(contactMatrix, generator, intervention_fun)
-<<<<<<< HEAD
         prior_names, keys, guess, stds, bounds, flat_guess_range, is_scale_parameter, scaled_guesses \
-            = pyross.utils.parse_param_prior_dict(prior_dict, self.M)
+            = pyross.utils.parse_param_prior_dict(prior_dict, self.M, check_length=(not self.param_mapping_enabled))
         prior = Prior(prior_names, bounds, guess, stds)
-=======
-        keys, guess, stds, bounds, flat_guess_range, is_scale_parameter, scaled_guesses \
-            = pyross.utils.parse_param_prior_dict(prior_dict, self.M, check_length=(not self.param_mapping_enabled))
-        s, scale = pyross.utils.make_log_norm_dist(guess, stds)
->>>>>>> 666e772e
 
         samples = sampler.get_chain(flat=flat, thin=thin, discard=discard)
         log_posts = sampler.get_log_prob(flat=flat, thin=thin, discard=discard)
@@ -1381,15 +1353,9 @@
         samples: list of dict
             N samples of the Gaussian distribution.
         """
-<<<<<<< HEAD
         prior_names, keys, guess, stds, bounds, flat_guess_range, is_scale_parameter, scaled_guesses \
-            = pyross.utils.parse_param_prior_dict(prior_dict, self.M)
+            = pyross.utils.parse_param_prior_dict(prior_dict, self.M, check_length=(not self.param_mapping_enabled))
         prior = Prior(prior_names, bounds, guess, stds)
-=======
-        keys, guess, stds, bounds, flat_guess_range, is_scale_parameter, scaled_guesses \
-            = pyross.utils.parse_param_prior_dict(prior_dict, self.M, check_length=(not self.param_mapping_enabled))
-        s, scale = pyross.utils.make_log_norm_dist(guess, stds)
->>>>>>> 666e772e
         loglike_args = {'keys':keys, 'is_scale_parameter':is_scale_parameter,
                        'scaled_guesses':scaled_guesses, 'flat_guess_range':flat_guess_range,
                        'x':x, 'Tf':Tf, 'tangent':tangent}
@@ -3228,13 +3194,8 @@
 
     def _construct_inits(self, init_guess, flags, fltrs, obs0, fltr0):
         cdef:
-<<<<<<< HEAD
             np.ndarray [DTYPE_t, ndim=1] x0
             np.ndarray [DTYPE_t, ndim=2] F
-=======
-            np.ndarray x0=np.empty(self.dim, dtype=DTYPE), x0_lin_mode, x0_ind
-            #np.ndarray [BOOL_t, ndim=1] mask, init_fltr
->>>>>>> 666e772e
             Py_ssize_t start=0
         x0 = obs0
         F = fltr0
@@ -4868,7 +4829,7 @@
                     temp.remove(i)
             linear_terms_indices = temp
         return list(indices)
-    
+
     def set_params(self, parameters):
         if self.det_model is not None:
             self.set_det_model(parameters)
@@ -5180,7 +5141,7 @@
         super().__init__(model_spec, parameters, M, fi, Omega, steps,
                 det_method, lyapunov_method, rtol_det, rtol_lyapunov,
                 parameter_mapping, time_dep_param_mapping)
-        
+
         if self.parameter_mapping is not None:
             parameters = self.parameter_mapping(parameters)
             self.param_mapping_enabled = True
@@ -5188,4 +5149,4 @@
             self.det_model = pyross.deterministic.SppSparse(model_spec, contact_matrix0, contact_matrix_threshold, parameters, M, fi*Omega, time_dep_param_mapping=time_dep_param_mapping)
             self.param_mapping_enabled = True
         else:
-            self.det_model = pyross.deterministic.SppSparse(model_spec, contact_matrix0, contact_matrix_threshold, parameters, M, fi*Omega)
+            self.det_model = pyross.deterministic.SppSparse(model_spec, contact_matrix0, contact_matrix_threshold, parameters, M, fi*Omega)