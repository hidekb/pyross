from itertools import compress
from scipy import sparse
from scipy.integrate import solve_ivp, quad
from scipy.optimize import minimize, approx_fprime
from scipy.stats import lognorm
import numpy as np
from scipy.interpolate import make_interp_spline
from scipy.linalg import eig
cimport numpy as np
cimport cython
import time, sympy
from sympy import MutableDenseNDimArray as Array
from sympy import Inverse

try:
    # Optional support for nested sampling.
    import nestle
except ImportError:
    nestle = None


import pyross.deterministic
cimport pyross.deterministic
import pyross.contactMatrix
from pyross.utils_python import minimization, nested_sampling
from libc.math cimport sqrt, log, INFINITY
cdef double PI = 3.14159265359


DTYPE   = np.float
ctypedef np.float_t DTYPE_t
ctypedef np.uint8_t BOOL_t

@cython.wraparound(False)
@cython.boundscheck(False)
@cython.cdivision(True)
@cython.nonecheck(False)
cdef class SIR_type:
    '''Parent class for inference for all SIR-type classes listed below

    All subclasses use the same functions to perform inference, which are documented below.
    '''

    cdef:
        readonly Py_ssize_t nClass, M, steps, dim, vec_size
        readonly double Omega
        readonly np.ndarray beta, gIa, gIs, fsa
        readonly np.ndarray alpha, fi, CM, dsigmadt, J, B, J_mat, B_vec, U
        readonly np.ndarray flat_indices1, flat_indices2, flat_indices, rows, cols
        readonly str det_method, lyapunov_method
        readonly dict class_index_dict
        readonly list param_keys
        readonly object contactMatrix


    def __init__(self, parameters, nClass, M, fi, Omega, steps, det_method, lyapunov_method):
        self.Omega = Omega
        self.M = M
        self.fi = fi
        if steps < 4:
            raise Exception('Steps must be at least 4 for internal spline interpolation.')
        self.steps = steps
        self.set_params(parameters)
        self.det_method=det_method
        self.lyapunov_method=lyapunov_method

        self.dim = nClass*M
        self.nClass = nClass
        self.vec_size = int(self.dim*(self.dim+1)/2)
        self.CM = np.empty((M, M), dtype=DTYPE)
        self.dsigmadt = np.zeros((self.vec_size), dtype=DTYPE)
        self.J = np.zeros((nClass, M, nClass, M), dtype=DTYPE)
        self.B = np.zeros((nClass, M, nClass, M), dtype=DTYPE)
        self.J_mat = np.empty((self.dim, self.dim), dtype=DTYPE)
        self.B_vec = np.empty((self.vec_size), dtype=DTYPE)
        self.U = np.empty((self.dim, self.dim), dtype=DTYPE)

        # preparing the indices
        self.rows, self.cols = np.triu_indices(self.dim)
        self.flat_indices = np.ravel_multi_index((self.rows, self.cols), (self.dim, self.dim))
        r, c = np.triu_indices(self.dim, k=1)
        self.flat_indices1 = np.ravel_multi_index((r, c), (self.dim, self.dim))
        self.flat_indices2 = np.ravel_multi_index((c, r), (self.dim, self.dim))

    def _infer_params_minus_logp(self, params, grad=0, keys=None,
                               is_scale_parameter=None, scaled_guesses=None,
                               flat_guess_range=None, x=None, Tf=None,
                               s=None, scale=None, tangent=None):
        """Objective function for minimization call in infer_parameters."""
        # Restore parameters from flattened parameters
        orig_params = pyross.utils.unflatten_parameters(params, flat_guess_range,
                                             is_scale_parameter, scaled_guesses)
        parameters = self.fill_params_dict(keys, orig_params)
        self.set_params(parameters)
        self.set_det_model(parameters)
        if tangent:
            minus_logp = self._obtain_logp_for_traj_tangent(x, Tf)
        else:
            minus_logp = self._obtain_logp_for_traj(x, Tf)
        minus_logp -= np.sum(lognorm.logpdf(params, s, scale=scale))
        return minus_logp

    def symbolic_test(self):
        x  =  sympy.symbols('x')
        expr = sympy.sin(x)
        diff = sympy.diff(expr, x)
        return diff, float(x.subs(x, 2))

    def infer_parameters(self, x, Tf, contactMatrix, prior_dict,
                        tangent=False, verbose=False,
                        enable_global=True, global_max_iter=100, global_atol=1,
                        enable_local=True, local_max_iter=200, ftol=1e-6,
                        cma_processes=0, cma_population=16):
        """Infers the MAP estimates for epidemiological parameters

        Parameters
        ----------
        x:  np.array
            The full trajectory.
        Tf: float
            The total time of the trajectory.
        contactMatrix: callable
            A function that returns the contact matrix at time t (input).
        prior_dict: dict
            A dictionary containing priors. See examples.
        tangent: bool, optional
            Set to True to use tangent space inference. Default is False.
        verbose: bool, optional
            Set to True to see intermediate outputs from the optimization algorithm.
            Default is False.
        enable_global: bool, optional
            Set to True to perform global optimization. Default is True.
        enable_local: bool, optional
            Set to True to perform local optimization. Default is True.
        global_max_iter: int, optional
            The maximum number of iterations for the global algorithm.
        global_atol: float, optional
            Absolute tolerance of global optimization. Default is 1.
        cma_processes: int, optional
            Number of parallel processes used in the CMA algorithm.
            Default is to use all cores on the computer.
        cma_population: int, optional
            he number of samples used in each step of the CMA algorithm.
            Should ideally be factor of `cma_processes`.
        local_max_iter: int, optional
            The maximum number of iterations for the local algorithm.
        ftol: float, optional
            The relative tolerance in -logp value for the local optimization.

        Returns
        -------
        output: dict
            Contains the following keys for users:

            map_dict: dict
                A dictionary for MAPs. Keys are the names of the parameters and
                the corresponding values are its MAP estimates.
            -logp: float
                The value of -logp at MAP.

        Examples
        --------
        An example of prior_dict to set priors for alpha and beta, where alpha
        is age dependent and we want to infer its scale parameters rather than
        each component individually. The prior distribution is assumed to be
        log-normal with the specified mean and standard deviation.

        >>> prior_dict = {
                'alpha':{
                    'mean': [0.5, 0.2],
                    'infer_scale': True,
                    'scale_factor_std': 1,
                    'scale_factor_bounds': [0.1, 10]
                },
                'beta':{
                    'mean': 0.02,
                    'std': 0.1,
                    'bounds': [1e-4, 1]
                }
            }
        """
        # Read in the priors
        keys, guess, stds, bounds, flat_guess_range, is_scale_parameter, scaled_guesses \
            = pyross.utils.parse_param_prior_dict(prior_dict, self.M)
        s, scale = pyross.utils.make_log_norm_dist(guess, stds)
        self.contactMatrix = contactMatrix
        cma_stds = np.minimum(stds, (bounds[:, 1] - bounds[:, 0])/3)

        minimize_args={'keys':keys, 'is_scale_parameter':is_scale_parameter,
                       'scaled_guesses':scaled_guesses, 'flat_guess_range':flat_guess_range,
                       'x':x, 'Tf':Tf, 's':s, 'scale':scale, 'tangent':tangent}
        res = minimization(self._infer_params_minus_logp, guess, bounds,
                           ftol=ftol, global_max_iter=global_max_iter,
                           local_max_iter=local_max_iter, global_atol=global_atol,
                           enable_global=enable_global, enable_local=enable_local,
                           cma_processes=cma_processes,
                           cma_population=cma_population, cma_stds=cma_stds,
                           verbose=verbose, args_dict=minimize_args)
        params = res[0]
        # Get the parameters (in their original structure) from the flattened parameter vector.
        orig_params = pyross.utils.unflatten_parameters(params, flat_guess_range,
                                             is_scale_parameter, scaled_guesses)
        output_dict = {
            'map_dict':self.fill_params_dict(keys, orig_params),
            'flat_map':params, '-logp':res[1], 'keys': keys,
            'is_scale_parameter':is_scale_parameter,
            'flat_guess_range':flat_guess_range,
            'scaled_guesses':scaled_guesses,
            's':s, 'scale':scale
        }
        return output_dict

    def _nested_sampling_prior_transform(self, x, s=None, scale=None, ppf_bounds=None):
        # Tranform a sample x ~ Unif([0,1]^d) to a sample of the prior using inverse tranform sampling.
        y = ppf_bounds[:,0] + x * ppf_bounds[:,1]
        return lognorm.ppf(y, s, scale=scale)

    def _nested_sampling_loglike(self, params, keys=None,
                               is_scale_parameter=None, scaled_guesses=None,
                               flat_guess_range=None, x=None, Tf=None,
                               s=None, scale=None, tangent=None):
        orig_params = pyross.utils.unflatten_parameters(params, flat_guess_range,
                                             is_scale_parameter, scaled_guesses)
        parameters = self.fill_params_dict(keys, orig_params)
        self.set_params(parameters)
        self.set_det_model(parameters)
        if tangent:
            minus_logp = self._obtain_logp_for_traj_tangent(x, Tf)
        else:
            minus_logp = self._obtain_logp_for_traj(x, Tf)
        minus_logp -= np.sum(lognorm.logpdf(params, s, scale=scale))
        return -minus_logp

    def nested_sampling_inference(self, x, Tf, contactMatrix, prior_dict, tangent=False, verbose=False,
                                  queue_size=1, max_workers=None, npoints=100, method='single', max_iter=1000,
                                  dlogz=None, decline_factor=None):
        '''Compute the log-evidence and weighted samples of the a-posteriori distribution of the parameters of a SIR type model
        using nested sampling as implemented in the `nestle` Python package. This function assumes that full data on
        all classes is available.

        This function provides a computational alterantive to `log_G_evidence` and `infer_parameters`. It does not use
        the Laplace approximation to compute the evidence and, in addition,  returns a set of representative samples that can
        be used to compute a posterior mean estimate (insted of the MAP estimate). This approach approach is much more resource
        intensive and typically only viable for small models or tangent space inference.

        Parameters
        ----------
        x: 2d numpy.array
            Observed trajectory (number of data points x (age groups * model classes))
        Tf: float
            Total time of the trajectory
        contactMatrix: callable
            A function that returns the contact matrix at time t (input).
        prior_dict: dict
            A dictionary for the priors for the parameters.
            See `infer_parameters` for examples.
        tangent: bool, optional
            Set to True to do inference in tangent space (might be less robust but a lot faster). Default is False.
        verbose: bool, optional
            Set to True to see intermediate outputs from the nested sampling procedure.
        queue_size: int
            Size of the internal queue of samples of the nested sampling algorithm. The log-likelihood of these samples
            is computed in parallel (if queue_size > 1).
        max_workers: int
            The maximal number of processes used to compute samples.
        npoints: int
            Argument of `nestle.sample`. The number of active points used in the nested sampling algorithm. The higher the
            number the more accurate and expensive is the evidence computation.
        method: str
            Nested sampling method used int `nestle.sample`, see their documentation. Default is `single`, for multimodel posteriors,
            use `multi`.
        max_iter: int
            Maximum number of iterations of the nested sampling algorithm.
        dlogz: float, optional
            Stopping threshold for the estimated error of the log-evidence. This option is mutually exclusive with `decline_factor`.
        decline_factor: float, optional
            Stop the iteration when the weight (likelihood times prior volume) of newly saved samples has been declining for
            `decline_factor * nsamples` consecutive samples. This option is mutually exclusive with `dlogz`.

        Returns
        -------
        log_evidence:
            The nested sampling estimate of the log-evidence.
        (samples, weights):
            A set of weighted samples approximating the posterios distribution.
        '''

        if nestle is None:
            raise Exception("Nested sampling needs optional dependency `nestle` which was not found.")

        keys, guess, stds, bounds, flat_guess_range, is_scale_parameter, scaled_guesses \
            = pyross.utils.parse_param_prior_dict(prior_dict, self.M)
        s, scale = pyross.utils.make_log_norm_dist(guess, stds)
        self.contactMatrix = contactMatrix

        k = len(guess)
        # We sample the prior by inverse transform sampling from the unite cube. To implement bounds (if supplied)
        # we shrink the unit cube according the the provided bounds in each dimension.
        ppf_bounds = np.zeros((k, 2))
        ppf_bounds[:,0] = lognorm.cdf(bounds[:,0], s, scale=scale)
        ppf_bounds[:,1] = lognorm.cdf(bounds[:,1], s, scale=scale)
        ppf_bounds[:,1] = ppf_bounds[:,1] - ppf_bounds[:,0]

        prior_transform_args = {'s':s, 'scale':scale, 'ppf_bounds':ppf_bounds}
        loglike_args = {'keys':keys, 'is_scale_parameter':is_scale_parameter,
                       'scaled_guesses':scaled_guesses, 'flat_guess_range':flat_guess_range,
                       'x':x, 'Tf':Tf, 's':s, 'scale':scale, 'tangent':tangent}

        result = nested_sampling(self._nested_sampling_loglike, self._nested_sampling_prior_transform, k, queue_size,
                                 max_workers, verbose, method, npoints, max_iter, dlogz, decline_factor, loglike_args,
                                 prior_transform_args)

        log_evidence = result.logz

        output_samples = []
        for i in range(len(result.samples)):
            sample = result.samples[i]
            weight = result.weights[i]

            orig_sample = pyross.utils.unflatten_parameters(sample, flat_guess_range,
                                             is_scale_parameter, scaled_guesses)
            output_dict = {
                'map_dict':self.fill_params_dict(keys, orig_sample),
                'flat_map':sample, 'weight':weight, 'keys': keys,
                'is_scale_parameter':is_scale_parameter,
                'flat_guess_range':flat_guess_range,
                'scaled_guesses':scaled_guesses,
                's':s, 'scale':scale
            }
            output_samples.append(output_dict)


        return log_evidence, output_samples


    def _infer_control_to_minimize(self, params, grad=0, keys=None,
                                   x=None, Tf=None, generator=None,
                                   intervention_fun=None, tangent=None,
                                   is_scale_parameter=None, flat_guess_range=None,
                                   scaled_guesses=None, s=None, scale=None):
        """Objective function for minimization call in infer_control."""
        orig_params = pyross.utils.unflatten_parameters(params, flat_guess_range,
                                             is_scale_parameter, scaled_guesses)
        kwargs = {k:orig_params[i] for (i, k) in enumerate(keys)}
        if intervention_fun is None:
            self.contactMatrix=generator.constant_contactMatrix(**kwargs)
        else:
            self.contactMatrix=generator.intervention_custom_temporal(intervention_fun, **kwargs)
        if tangent:
            minus_logp = self._obtain_logp_for_traj_tangent(x, Tf)
        else:
            minus_logp = self._obtain_logp_for_traj(x, Tf)
        minus_logp -= np.sum(lognorm.logpdf(params, s, scale=scale))
        return minus_logp


    def infer_control(self, x, Tf, generator, prior_dict,
                      intervention_fun=None, tangent=False,
                      verbose=False, ftol=1e-6,
                      global_max_iter=100, local_max_iter=100, global_atol=1.,
                      enable_global=True, enable_local=True,
                      cma_processes=0, cma_population=16):
        """
        Compute the maximum a-posteriori (MAP) estimate of the change of control parameters for a SIR type model in
        lockdown. The lockdown is modelled by scaling the contact matrices for contact at work, school, and other
        (but not home). This function infers the scaling parameters (can be age dependent) assuming that full data
        on all classes is available (with latent variables, use `latent_infer_control`).

        Parameters
        ----------
        x: 2d numpy.array
            Observed trajectory (number of data points x (age groups * model classes))
        Tf: float
            Total time of the trajectory
        generator: pyross.contactMatrix
            A pyross.contactMatrix object that generates a contact matrix function with specified lockdown
            parameters.
        prior_dict: dict
            Priors for intervention parameters.
            Same format as the prior_dict for epidemiological parameters in
            `infer_parameters` function.
        intervention_fun: callable, optional
            The calling signature is `intervention_func(t, **kwargs)`,
            where t is time and kwargs are other keyword arguments for the function.
            The function must return (aW, aS, aO), where aW, aS and aO are (2, M) arrays.
            The contact matrices are then rescaled as :math:`aW[0]_i CW_{ij} aW[1]_j` etc.
            If not set, assume intervention that's constant in time.
            See `contactMatrix.constant_contactMatrix` for details on the keyword parameters.
        tangent: bool, optional
            Set to True to use tangent space inference. Default is false.
        verbose: bool, optional
            Set to True to see intermediate outputs from the optimizer.
        ftol: double
            Relative tolerance of logp
        eps: double
            Disallow paramters closer than `eps` to the boundary (to avoid numerical instabilities).
        global_max_iter: int, optional
            Number of global optimisations performed.
        local_max_iter: int, optional
            Number of local optimisation performed.
        global_atol: float
            The absolute tolerance for global optimisation.
        enable_global: bool, optional
            Set to True to enable global optimisation.
        enable_local: bool, optional
            Set to True to enable local optimisation.
        cma_processes: int, optional
            Number of parallel processes used for global optimisation.
        cma_population: int, optional
            The number of samples used in each step of the CMA algorithm.

        Returns
        -------
        output_dict: dict
            Dictionary of MAP estimates, containing the following keys for users:

            map_dict: dict
                Dictionary for MAP estimates of the control parameters.
            -logp: float
                Value of -logp at MAP.
        """
        keys, guess, stds, bounds, \
        flat_guess_range, is_scale_parameter, scaled_guesses  \
                = pyross.utils.parse_param_prior_dict(prior_dict, self.M)
        s, scale = pyross.utils.make_log_norm_dist(guess, stds)
        cma_stds = np.minimum(stds, (bounds[:, 1] - bounds[:, 0])/3)
        minimize_args = {'keys':keys, 'x':x, 'Tf':Tf,
                         'flat_guess_range':flat_guess_range,
                         'is_scale_parameter':is_scale_parameter,
                         'scaled_guesses': scaled_guesses,
                         'generator':generator, 's':s, 'scale':scale,
                          'intervention_fun': intervention_fun, 'tangent': tangent}
        res = minimization(self._infer_control_to_minimize, guess, bounds, ftol=ftol, global_max_iter=global_max_iter,
                           local_max_iter=local_max_iter, global_atol=global_atol,
                           enable_global=enable_global, enable_local=enable_local, cma_processes=cma_processes,
                           cma_population=cma_population, cma_stds=cma_stds, verbose=verbose, args_dict=minimize_args)

        orig_params = pyross.utils.unflatten_parameters(res[0], flat_guess_range,
                                             is_scale_parameter, scaled_guesses)
        map_dict = {k:orig_params[i] for (i, k) in enumerate(keys)}
        output_dict = {
            'map_dict': map_dict,
            'flat_map': res[0], '-logp':res[1], 'keys': keys,
            'is_scale_parameter':is_scale_parameter,
            'flat_guess_range':flat_guess_range,
            'scaled_guesses':scaled_guesses,
            's':s, 'scale':scale
        }
        return output_dict


    def compute_hessian(self, x, Tf, contactMatrix, map_dict, tangent=False,
                        eps=1.e-3, fd_method="central"):
        '''
        Computes the Hessian of the MAP estimate.

        Parameters
        ----------
        x: 2d numpy.array
            Observed trajectory (number of data points x (age groups * model classes))
        Tf: float
            Total time of the trajectory
        contactMatrix: callable
            A function that takes time (t) as an argument and returns the contactMatrix
        map_dict: dict
            Dictionary returned by infer_parameters.
        eps: float or numpy.array, optional
            The step size of the Hessian calculation, default=1e-3
        fd_method: str, optional
            The type of finite-difference scheme used to compute the hessian, supports "forward" and "central".

        Returns
        -------
        hess: 2d numpy.array
            The Hessian
        '''
        self.contactMatrix = contactMatrix
        flat_maps = map_dict['flat_map']
        kwargs = {}
        for key in ['flat_guess_range', 'is_scale_parameter', 'scaled_guesses', \
                    'keys', 's', 'scale']:
            kwargs[key] = map_dict[key]
        def minuslogp(y):
            return self._infer_params_minus_logp(y, x=x, Tf=Tf, tangent=tangent, **kwargs)
        hess = pyross.utils.hessian_finite_difference(flat_maps, minuslogp, eps, method=fd_method)
        return hess

    def robustness(self, FIM, FIM_det, map_dict, param_pos_1, param_pos_2,
                   range_1, range_2, resolution_1, resolution_2=None):
        '''
        Robustness analysis in a two-dimensional slice of the parameter space, revealing neutral spaces as in https://doi.org/10.1073/pnas.1015814108.

        Parameters
        ----------
        FIM: 2d numpy.array
            Fisher Information matrix of a stochastic model
        FIM_det: 2d numpy.array
            Fisher information matrix of the corresponding deterministic model
        map_dict: dict
            Dictionary returned by infer_parameters
        param_pos_1: int
            Position of 'parameter 1' in map_dict['flat_map'] for x-axis
        param_pos_2: int
            Position of 'parameter 2' in map_dict['flat_map'] for y-axis
        range_1: float
            Symmetric interval around parameter 1 for which robustness will be analysed. Absolute interval: 'parameter 1' +/- range_1
        range_2: float
            Symmetric interval around parameter 2 for which robustness will be analysed. Absolute interval: 'parameter 2' +/- range_2
        resolution_1: int
            Resolution of the meshgrid in x direction.
        resolution_2: int
            Resolution of the meshgrid in y direction. Default is resolution_2=resolution_1.
        Returns
        -------
        ff: 2d numpy.array
            shape=resolution_1 x resolution_2, meshgrid for x-axis
        ss: 2d numpy.array
            shape=resolution_1 x resolution_2, meshgrid for y-axis
        Z_sto: 2d numpy.array
            shape=resolution_1 x resolution_2, expected quadratic coefficient in the Taylor expansion of the likelihood of the stochastic model
        Z_det: 2d numpy.array
            shape=resolution_1 x resolution_2, expected quadratic coefficient in the Taylor expansion of the likelihood of the deterministic model

        Examples
        -------
        >>> from matplotlib import pyplot as plt
        >>> from matplotlib import cm
        >>>
        >>> # positions 0 and 1 of map_dict['flat_map'] correspond to a scale parameter for alpha, and beta, respectively.
        >>> ff, ss, Z_sto, Z_det = estimator.robustness(FIM, FIM_det, map_dict, 0, 1, 0.5, 0.01, 20)
        >>> cmap = plt.cm.PuBu_r
        >>> levels=11
        >>> colors='black'
        >>>
        >>> c = plt.contourf(ff, ss, Z_sto, cmap=cmap, levels=levels) # heat map for the stochastic coefficient
        >>> plt.contour(ff, ss, Z_sto, colors='black', levels=levels, linewidths=0.25)
        >>> plt.contour(ff, ss, Z_det, colors=colors, levels=levels) # contour plot for the deterministic model
        >>> plt.plot(map_dict['flat_map'][0], map_dict['flat_map'][1], 'o',
                    color="#A60628", markersize=6) # the MAP estimate
        >>> plt.colorbar(c)
        >>> plt.xlabel(r'$\alpha$ scale', fontsize=20, labelpad=10)
        >>> plt.ylabel(r'$\beta$', fontsize=20, labelpad=10)
        >>> plt.show()
        '''
        flat_maps = map_dict['flat_map']
        if resolution_2 == None:
            resolution_2 = resolution_1
        def bilinear(param_1, param_2, det=True):
            maps_temp = np.copy(flat_maps)
            maps_temp[param_pos_1] += param_1
            maps_temp[param_pos_2] += param_2
            dev = maps_temp - flat_maps
            if det:
                return -dev@FIM_det@dev
            else:
                return -dev@FIM@dev
        param_1_range = np.linspace(-range_1, range_1, resolution_1)
        param_2_range = np.linspace(-range_2, range_2, resolution_2)
        ff, ss = np.meshgrid(flat_maps[param_pos_1] + param_1_range,
                            flat_maps[param_pos_2] + param_2_range)
        Z_sto = np.zeros((len(param_1_range), len(param_2_range)))
        Z_det = np.zeros((len(param_1_range), len(param_2_range)))
        i_k = 0
        for i in param_1_range:
            j_k = 0
            for j in param_2_range:
                Z_det[i_k,j_k] = bilinear(i,j,det=True)
                Z_sto[i_k,j_k] = bilinear(i,j,det=False)
                j_k += 1
            i_k += 1
        return ff, ss, Z_sto, Z_det

    def sensitivity(self, FIM):
        '''
        Computes the normalized sensitivity measure as defined in https://doi.org/10.1073/pnas.1015814108.

        Parameters
        ----------
        FIM: 2d numpy.array
            The Fisher Information Matrix

        Returns
        -------
        T_j: numpy.array
            Normalized sensitivity measure for parameters to be estimated. A larger entry translates into greater anticipated model sensitivity to changes in the parameter of interest.
        '''

        evals, evecs = eig(FIM)
        if np.any(np.real(evals)<0.):
            raise Exception('Negative eigenvalue - FIM is not positive definite. Check for appropriate step size eps in FIM computation.')
        L = np.diag(np.real(evals))
        S_ij = np.sqrt(L)@evecs
        S2_ij = S_ij**2
        S2_j = np.sum(S2_ij, axis=0)
        S2_norm = np.sum(S2_j)
        T_j = np.divide(S2_j,S2_norm)
        return T_j

    def FIM(self, obs, fltr, Tf, contactMatrix, map_dict, tangent=False,
            eps=None):
        '''
        Computes the Fisher Information Matrix (FIM) of the stochastic model.

        Parameters
        ----------
        obs: 2d numpy.array
            The observed trajectories with reduced number of variables
            (number of data points, (age groups * observed model classes))
        fltr: 2d numpy.array
            A matrix of shape (no. observed variables, no. total variables),
            such that obs_{ti} = fltr_{ij} * X_{tj}
        Tf: float
           Total time of the trajectory
        contactMatrix: callable
           A function that takes time (t) as an argument and returns the contactMatrix
        map_dict: dict
           Dictionary returned by infer_parameters
        tangent: bool, optional
            Set to True to use tangent space inference. Default is False.
        eps: float or numpy.array, optional
            Step size for numerical differentiation of the process mean and its
            full covariance matrix with respect to the parameters.
            If not specified, the array of square roots of the machine epsilon of the MAP estimates is used.
            Decreasing the step size too small can result in round-off error.
        Returns
        -------
        FIM: 2d numpy.array
            The Fisher Information Matrix
        '''
        self.contactMatrix = contactMatrix
        fltr, obs, obs0 = pyross.utils.process_latent_data(fltr, obs)
        flat_maps = map_dict['flat_map']
        kwargs = {}
        for key in ['param_keys', 'param_guess_range', 'is_scale_parameter',
                    'scaled_param_guesses', 'param_length', 'init_flags',
                    'init_fltrs']:
            kwargs[key] = map_dict[key]

        def mean(y):
            return self._mean(y, obs=obs, fltr=fltr, Tf=Tf, obs0=obs0,
                              **kwargs)

        def covariance(y):
            return self._cov(y, obs=obs, fltr=fltr, Tf=Tf, obs0=obs0,
                             tangent=tangent, **kwargs)

        cov = covariance(flat_maps)

        if eps == None:
            eps = np.sqrt(np.spacing(flat_maps))
        elif np.isscalar(eps):
            eps = np.repeat(eps, repeats=len(flat_maps))

        print('eps-vector used for differentiation: ', eps)

        invcov = np.linalg.inv(cov)

        dim = len(flat_maps)
        FIM = np.zeros((dim,dim))

        rows,cols = np.triu_indices(dim)
        for i,j in zip(rows,cols):
            dmu_i = pyross.utils.partial_derivative(mean, var=i, point=flat_maps, dx=eps[i])
            dmu_j = pyross.utils.partial_derivative(mean, var=j, point=flat_maps, dx=eps[j])
            dcov_i = pyross.utils.partial_derivative(covariance, var=i, point=flat_maps, dx=eps[i])
            dcov_j = pyross.utils.partial_derivative(covariance, var=j, point=flat_maps, dx=eps[j])
            t1 = dmu_i@invcov@dmu_j
            t2 = np.multiply(0.5,np.trace(invcov@dcov_i@invcov@dcov_j))
            FIM[i,j] = t1 + t2
        i_lower = np.tril_indices(dim,-1)
        FIM[i_lower] = FIM.T[i_lower]
        return FIM

    def FIM_det(self, obs, fltr, Tf, contactMatrix, map_dict,
                eps=None, measurement_error=1e-2):
        '''
        Computes the Fisher Information Matrix (FIM) of the deterministic model.

        Parameters
        ----------
        obs: 2d numpy.array
            The observed trajectories with reduced number of variables
            (number of data points, (age groups * observed model classes))
        fltr: 2d numpy.array
            A matrix of shape (no. observed variables, no. total variables),
            such that obs_{ti} = fltr_{ij} * X_{tj}
        Tf: float
           Total time of the trajectory
        contactMatrix: callable
           A function that takes time (t) as an argument and returns the contactMatrix
        map_dict: dict
           Dictionary returned by infer_parameters
        eps: float or numpy.array, optional
           Step size for numerical differentiation of the process mean and its full covariance matrix with respect
            to the parameters. If not specified, the array of square roots of the machine epsilon of the MAP estimates is used. Decreasing the step size too small can result in round-off error.
        measurement_error: float, optional
            Standard deviation of measurements (uniform and independent Gaussian measurement error assumed). Default is 1e-2.
        Returns
        -------
        FIM_det: 2d numpy.array
            The Fisher Information Matrix
        '''
        self.contactMatrix = contactMatrix
        fltr, obs, obs0 = pyross.utils.process_latent_data(fltr, obs)
        flat_maps = map_dict['flat_map']
        kwargs = {}
        for key in ['param_keys', 'param_guess_range', 'is_scale_parameter',
                    'scaled_param_guesses', 'param_length', 'init_flags',
                    'init_fltrs']:
            kwargs[key] = map_dict[key]

        def mean(y):
            return self._mean(y, obs=obs, fltr=fltr, Tf=Tf, obs0=obs0,
                              **kwargs)

        fltr_ = fltr[1:]
        sigma_sq = measurement_error*measurement_error
        cov_diag = np.repeat(sigma_sq, repeats=(int(self.dim)*(fltr_.shape[0])))
        cov = np.diag(cov_diag)
        full_fltr = sparse.block_diag(fltr_)
        cov_red = full_fltr@cov@np.transpose(full_fltr)
        invcov = np.linalg.inv(cov_red)

        if eps == None:
            eps = np.sqrt(np.spacing(flat_maps))
        elif np.isscalar(eps):
            eps = np.repeat(eps, repeats=len(flat_maps))

        print('eps-vector used for differentiation: ', eps)

        dim = len(flat_maps)
        FIM_det = np.zeros((dim,dim))

        rows,cols = np.triu_indices(dim)
        for i,j in zip(rows,cols):
            dmu_i = pyross.utils.partial_derivative(mean, var=i, point=flat_maps, dx=eps[i])
            dmu_j = pyross.utils.partial_derivative(mean, var=j, point=flat_maps, dx=eps[j])
            FIM_det[i,j] = dmu_i@invcov@dmu_j
        i_lower = np.tril_indices(dim,-1)
        FIM_det[i_lower] = FIM_det.T[i_lower]
        return FIM_det

    def _mean(self, params, grad=0, param_keys=None,
                            param_guess_range=None, is_scale_parameter=None,
                            scaled_param_guesses=None, param_length=None,
                            obs=None, fltr=None, Tf=None, obs0=None,
                            init_flags=None, init_fltrs=None):
        """Objective function for differentiation call in FIM and FIM_det."""
        inits =  np.copy(params[param_length:])

        # Restore parameters from flattened parameters
        orig_params = pyross.utils.unflatten_parameters(params[:param_length],
                          param_guess_range, is_scale_parameter, scaled_param_guesses)

        parameters = self.fill_params_dict(param_keys, orig_params)
        self.set_params(parameters)
        self.set_det_model(parameters)
        fltr_ = fltr[1:]
        Nf=fltr_.shape[0]+1
        full_fltr = sparse.block_diag(fltr_)

        x0 = self._construct_inits(inits, init_flags, init_fltrs, obs0, fltr[0])
        xm = self.integrate(x0, 0, Tf, Nf, method='LSODA')
        xm_red = full_fltr@(np.ravel(xm[1:]))
        return xm_red

    def _cov(self, params, grad=0, param_keys=None,
                            param_guess_range=None, is_scale_parameter=None,
                            scaled_param_guesses=None, param_length=None,
                            obs=None, fltr=None, Tf=None, obs0=None,
                            init_flags=None, init_fltrs=None, tangent=None):
        """Objective function for differentiation call in FIM."""
        inits =  np.copy(params[param_length:])

        # Restore parameters from flattened parameters
        orig_params = pyross.utils.unflatten_parameters(params[:param_length],
                          param_guess_range, is_scale_parameter, scaled_param_guesses)

        parameters = self.fill_params_dict(param_keys, orig_params)
        self.set_params(parameters)
        self.set_det_model(parameters)

        x0 = self._construct_inits(inits, init_flags, init_fltrs, obs0, fltr[0])
        fltr_ = fltr[1:]
        Nf=fltr_.shape[0]+1
        full_fltr = sparse.block_diag(fltr_)

        if tangent:
            xm, full_cov = self.obtain_full_mean_cov_tangent_space(x0, Tf, Nf)
        else:
            xm, full_cov = self.obtain_full_mean_cov(x0, Tf, Nf)

        cov_red = full_fltr@full_cov@np.transpose(full_fltr)
        return cov_red

    # def error_bars(self, keys, maps, prior_mean, prior_stds, x, Tf, Nf, contactMatrix, eps=1.e-3,
    #                tangent=False, infer_scale_parameter=False, fd_method="central"):
    #     hessian = self.compute_hessian(keys, maps, prior_mean, prior_stds, x,Tf,eps,
    #                                    tangent, infer_scale_parameter, fd_method=fd_method)
    #     return np.sqrt(np.diagonal(np.linalg.inv(hessian)))

    def log_G_evidence(self, x, Tf, contactMatrix, map_dict, tangent=False, eps=1.e-3,
                       fd_method="central"):
        """Compute the evidence using a Laplace approximation at the MAP estimate.

        Parameters
        ----------
        x: 2d numpy.array
            Observed trajectory (number of data points x (age groups * model classes))
        Tf: float
            Total time of the trajectory
        contactMatrix: callable
            A function that takes time (t) as an argument and returns the contactMatrix
        map_dict: dict
            MAP estimate returned by infer_parameters
        eps: float or numpy.array, optional
            The step size of the Hessian calculation, default=1e-3
        fd_method: str, optional
            The type of finite-difference scheme used to compute the hessian, supports "forward" and "central".

        Returns
        -------
        log_evidence: float
            The log-evidence computed via Laplace approximation at the MAP estimate."""
        logP_MAPs = -map_dict['-logp']
        A = self.compute_hessian(x, Tf, contactMatrix, map_dict, tangent, eps, fd_method)
        k = A.shape[0]

        return logP_MAPs - 0.5*np.log(np.linalg.det(A)) + k/2*np.log(2*np.pi)

    def obtain_minus_log_p(self, parameters, np.ndarray x, double Tf, contactMatrix, tangent=False):
        '''Computes -logp of a full trajectory
        Parameters
        ----------
        parameters: dict
            A dictionary for the model parameters.
        x: np.array
            The full trajectory.
        Tf: float
            The time duration of the trajectory.
        contactMatrix: callable
            A function that takes time (t) as an argument and returns the contactMatrix
        tangent: bool, optional
            Set to True to use tangent space inference.

        Returns
        -------
        minus_logp: float
            Value of -logp
        '''

        cdef:
            double minus_log_p
            double [:, :] x_memview=x.astype('float')
        self.set_params(parameters)
        self.set_det_model(parameters)
        self.contactMatrix = contactMatrix
        if tangent:
            minus_logp = self._obtain_logp_for_traj_tangent(x_memview, Tf)
        else:
            minus_logp = self._obtain_logp_for_traj(x_memview, Tf)
        return minus_logp

    def _latent_minus_logp(self, params, grad=0, param_keys=None,
                            param_guess_range=None, is_scale_parameter=None,
                            scaled_param_guesses=None, param_length=None,
                            obs=None, fltr=None, Tf=None, obs0=None,
                            init_flags=None, init_fltrs=None,
                            s=None, scale=None, tangent=None):
        """Objective function for minimization call in laten_inference."""
        inits =  np.copy(params[param_length:])

        # Restore parameters from flattened parameters
        orig_params = pyross.utils.unflatten_parameters(params[:param_length],
                          param_guess_range, is_scale_parameter, scaled_param_guesses)

        parameters = self.fill_params_dict(param_keys, orig_params)
        self.set_params(parameters)
        self.set_det_model(parameters)

        x0 = self._construct_inits(inits, init_flags, init_fltrs, obs0, fltr[0])
        penalty = self._penalty_from_negative_values(x0)
        x0[x0<0] = 0.1/self.Omega # set to be small and positive

        minus_logp = self._obtain_logp_for_lat_traj(x0, obs, fltr[1:], Tf, tangent)
        minus_logp -= np.sum(lognorm.logpdf(params, s, scale=scale))

        # add penalty for being negative
        minus_logp += penalty*fltr.shape[0]

        return minus_logp

    cdef np.ndarray _get_r_from_x(self, np.ndarray x):
        # this function will be overridden in case of extra (non-additive) compartments
        cdef:
            np.ndarray r
        r = self.fi - np.sum(x.reshape((int(self.dim/self.M), self.M)), axis=0)
        return r

    cdef double _penalty_from_negative_values(self, np.ndarray x0):
        cdef:
            double eps=0.1/self.Omega, dev
            np.ndarray R_init
        R_init = self._get_r_from_x(x0)
        dev = - (np.sum(R_init[R_init<0]) + np.sum(x0[x0<0]))
        return (dev/eps)**2 + (dev/eps)**8

    def latent_infer_parameters(self, np.ndarray obs, np.ndarray fltr, double Tf,
                            contactMatrix, param_priors, init_priors,
                            tangent=False, verbose=False,
                            double ftol=1e-5,
                            global_max_iter=100, local_max_iter=100, global_atol=1,
                            enable_global=True, enable_local=True, cma_processes=0,
                            cma_population=16):
        """
        Compute the maximum a-posteriori (MAP) estimate of the parameters and the initial conditions of a SIR type model
        when the classes are only partially observed. Unobserved classes are treated as latent variables.

        Parameters
        ----------
        obs:  np.array
            The partially observed trajectory.
        fltr: 2d np.array
            The filter for the observation such that
            :math:`F_{ij} x_j (t) = obs_i(t)`
        Tf: float
            The total time of the trajectory.
        contactMatrix: callable
            A function that returns the contact matrix at time t (input).
        param_priors: dict
            A dictionary that specifies priors for parameters.
            See `infer_parameters` for examples.
        init_priors: dict
            A dictionary that specifies priors for initial conditions.
            See below for examples.
        tangent: bool, optional
            Set to True to use tangent space inference. Default is False.
        verbose: bool, optional
            Set to True to see intermediate outputs from the optimization algorithm.
            Default is False.
        enable_global: bool, optional
            Set to True to perform global optimization. Default is True.
        enable_local: bool, optional
            Set to True to perform local optimization. Default is True.
        global_max_iter: int, optional
            The maximum number of iterations for the global algorithm.
        global_atol: float, optional
            Absolute tolerance of global optimization. Default is 1.
        cma_processes: int, optional
            Number of parallel processes used in the CMA algorithm.
            Default is to use all cores on the computer.
        cma_population: int, optional
            he number of samples used in each step of the CMA algorithm.
            Should ideally be factor of `cma_processes`.
        local_max_iter: int, optional
            The maximum number of iterations for the local algorithm.
        ftol: float, optional
            The relative tolerance in -logp value for the local optimization.

        Returns
        -------
        output: dict
            Contains the following keys for users:

            map_params_dict: dict
                A dictionary for the MAP estimates for parameter values.
                The keys are the names of the parameters.
            map_x0: np.array
                The MAP estimate for the initial conditions.
            -logp: float
                The value of -logp at MAP.

        Examples
        --------
        Here we list three examples, one for inferring all initial conditions
        along the fastest growing linear mode, one for inferring the initial
        conditions individually and a mixed one.

        First, suppose we only observe Is out of (S, Ia, Is) and we wish to
        infer all compartmental values of S and Ia independently. For two age
        groups with population [2500, 7500],

        >>> init_priors = {
                'independent':{
                    'fltr': [True, True, True, True, False, False],
                    'mean': [2400, 7400, 50, 50],
                    'std': [200, 200, 200, 200],
                    'bounds': [[2000, 2500], [7000, 7500], [0, 400], [0, 400]]
                }
            }

        In the 'fltr' entry, we need a boolean array indicating which components
        of the full x0 = [S0[0], S0[1], Ia0[0], Ia0[1], Is0[0], Ia0[1]] array we are inferring.
        By setting fltr = [True, True, True, True, False, False], the inference algorithm
        will know that we are inferring all components of S0 and Ia0 but not Is0.
        Similar to inference for parameter values, we also assume a log-normal
        distribution for the priors for the initial conditions.

        Next, if we are happy to assume that all our initial conditions lie
        along the fastest growing linear mode and we will only infer the
        coefficient of the mode, the init_priors dict would be,

        >>> init_priors = {
                'lin_mode_coeff':{
                    'fltr': [True, True, True, True, False, False],
                    'mean': 100,
                    'std': 100,
                    'bounds': [1, 1000]
                }
            }

        Note that the 'fltr' entry is still the same as before because we still
        only want to infer S and Ia, and the initial conditions for Is is fixed
        by the observation.

        Finally, if we want to do a mixture of both (useful when some compartments
        have aligned with the fastest growing mode but others haven't), we need
        to set the init_priors to be,

        >>> init_priors = {
                'lin_mode_coeff': {
                    'fltr': [True, True, False, False, False, False],
                    'mean': 100,
                    'std': 100,
                    'bounds': [1, 1000]
                },
                'independent':{
                    'fltr': [False, False, True, True, False, False],
                    'mean': [50, 50],
                    'std': [200, 200],
                    'bounds': [0, 400], [0, 400]
                }
            }
        """

        self.contactMatrix = contactMatrix
        fltr, obs, obs0 = pyross.utils.process_latent_data(fltr, obs)

        # Read in parameter priors
        keys, param_guess, param_stds, param_bounds, param_guess_range, \
        is_scale_parameter, scaled_param_guesses \
            = pyross.utils.parse_param_prior_dict(param_priors, self.M)

        # Read in initial conditions priors
        init_guess, init_stds, init_bounds, init_flags, init_fltrs \
            = pyross.utils.parse_init_prior_dict(init_priors, self.dim, len(obs0))

        # Concatenate the flattend parameter guess with init guess
        param_length = param_guess.shape[0]
        guess = np.concatenate([param_guess, init_guess]).astype(DTYPE)
        stds = np.concatenate([param_stds,init_stds]).astype(DTYPE)
        bounds = np.concatenate([param_bounds, init_bounds], axis=0).astype(DTYPE)

        s, scale = pyross.utils.make_log_norm_dist(guess, stds)
        cma_stds = np.minimum(stds, (bounds[:, 1]-bounds[:, 0])/3)

        minimize_args = {'param_keys':keys, 'param_guess_range':param_guess_range,
                        'is_scale_parameter':is_scale_parameter,
                        'scaled_param_guesses':scaled_param_guesses,
                        'param_length':param_length,
                        'obs':obs, 'fltr':fltr, 'Tf':Tf, 'obs0':obs0,
                        'init_flags':init_flags, 'init_fltrs': init_fltrs,
                        's':s, 'scale':scale, 'tangent':tangent}

        res = minimization(self._latent_minus_logp,
                           guess, bounds, ftol=ftol, global_max_iter=global_max_iter,
                           local_max_iter=local_max_iter, global_atol=global_atol,
                           enable_global=enable_global, enable_local=enable_local,
                           cma_processes=cma_processes,
                           cma_population=cma_population, cma_stds=cma_stds,
                           verbose=verbose, args_dict=minimize_args)

        estimates = res[0]

        # Get the parameters (in their original structure) from the flattened parameter vector.
        param_estimates = estimates[:param_length]
        orig_params = pyross.utils.unflatten_parameters(param_estimates,
                                                        param_guess_range,
                                                        is_scale_parameter,
                                                        scaled_param_guesses)
        init_estimates = estimates[param_length:]
        map_params_dict = self.fill_params_dict(keys, orig_params)
        self.set_params(map_params_dict)
        self.set_det_model(map_params_dict)
        map_x0 = self._construct_inits(init_estimates, init_flags, init_fltrs,
                                      obs0, fltr[0])
        output_dict = {
            'map_params_dict':map_params_dict, 'map_x0':map_x0,
            'flat_map':estimates, '-logp':res[1],
            'param_keys': keys, 'param_guess_range': param_guess_range,
            'is_scale_parameter':is_scale_parameter, 'param_length':param_length,
            'scaled_param_guesses':scaled_param_guesses,
            'init_flags': init_flags, 'init_fltrs': init_fltrs,
            's':s, 'scale': scale
        }
        return output_dict

    def _nested_sampling_loglike_latent(self, params, param_keys=None,
                                        param_guess_range=None, is_scale_parameter=None,
                                        scaled_param_guesses=None, param_length=None,
                                        obs=None, fltr=None, Tf=None, obs0=None,
                                        init_flags=None, init_fltrs=None,
                                        s=None, scale=None, tangent=None):
        inits =  np.copy(params[param_length:])

        # Restore parameters from flattened parameters
        orig_params = pyross.utils.unflatten_parameters(params[:param_length],
                          param_guess_range, is_scale_parameter, scaled_param_guesses)

        parameters = self.fill_params_dict(param_keys, orig_params)
        self.set_params(parameters)
        self.set_det_model(parameters)

        x0 = self._construct_inits(inits, init_flags, init_fltrs, obs0, fltr[0])

        minus_logp = self._obtain_logp_for_lat_traj(x0, obs, fltr[1:], Tf, tangent)
        minus_logp -= np.sum(lognorm.logpdf(params, s, scale=scale))

        return -minus_logp


    def nested_sampling_latent_inference(self, np.ndarray obs, np.ndarray fltr, double Tf, contactMatrix, param_priors,
                                         init_priors,tangent=False, verbose=False, queue_size=1,
                                         max_workers=None, npoints=100, method='single', max_iter=1000, dlogz=None,
                                         decline_factor=None):
        '''Compute the log-evidence and weighted samples of the a-posteriori distribution of the parameters of a SIR type model
        with latent variables using nested sampling as implemented in the `nestle` Python package.

        This function provides a computational alterantive to `latent_infer_parameters`. It computes an estimate of the evidence and,
        in addition, returns a set of representative samples that can be used to compute a posterior mean estimate (insted of the MAP
        estimate). This approach approach is much more resource intensive and typically only viable for small models or tangent space inference.

        Parameters
        ----------
        obs: 2d numpy.array
            The observed trajectories with reduced number of variables
            (number of data points, (age groups * observed model classes))
        fltr: 2d numpy.array
            A matrix of shape (no. observed variables, no. total variables),
            such that obs_{ti} = fltr_{ij} * X_{tj}
        Tf: float
            Total time of the trajectory
        contactMatrix: callable
            A function that returns the contact matrix at time t (input).
        param_priors: dict
            A dictionary for priors for the model parameters.
            See `infer_parameters` for further explanations.
        init_priors: dict
            A dictionary for priors for the initial conditions.
            See `latent_infer_parameters` for further explanations.
        tangent: bool, optional
            Set to True to do inference in tangent space (might be less robust but a lot faster). Default is False.
        verbose: bool, optional
            Set to True to see intermediate outputs from the nested sampling procedure.
        queue_size: int
            Size of the internal queue of samples of the nested sampling algorithm. The log-likelihood of these samples
            is computed in parallel (if queue_size > 1).
        max_workers: int
            The maximal number of processes used to compute samples.
        npoints: int
            Argument of `nestle.sample`. The number of active points used in the nested sampling algorithm. The higher the
            number the more accurate and expensive is the evidence computation.
        method: str
            Nested sampling method used int `nestle.sample`, see their documentation. Default is `single`, for multimodel posteriors,
            use `multi`.
        max_iter: int
            Maximum number of iterations of the nested sampling algorithm.
        dlogz: float, optional
            Stopping threshold for the estimated error of the log-evidence. This option is mutually exclusive with `decline_factor`.
        decline_factor: float, optional
            Stop the iteration when the weight (likelihood times prior volume) of newly saved samples has been declining for
            `decline_factor * nsamples` consecutive samples. This option is mutually exclusive with `dlogz`.

        Returns
        -------
        log_evidence:
            The nested sampling estimate of the log-evidence.
        (samples, weights):
            A set of weighted samples approximating the posterios distribution.
        '''

        if nestle is None:
            raise Exception("Nested sampling needs optional dependency `nestle` which was not found.")

        self.contactMatrix = contactMatrix
        fltr, obs, obs0 = pyross.utils.process_latent_data(fltr, obs)

        # Read in parameter priors
        keys, param_guess, param_stds, param_bounds, param_guess_range, \
        is_scale_parameter, scaled_param_guesses \
            = pyross.utils.parse_param_prior_dict(param_priors, self.M)

        # Read in initial conditions priors
        init_guess, init_stds, init_bounds, init_flags, init_fltrs \
            = pyross.utils.parse_init_prior_dict(init_priors, self.dim, len(obs0))

        # Concatenate the flattend parameter guess with init guess
        param_length = param_guess.shape[0]
        guess = np.concatenate([param_guess, init_guess]).astype(DTYPE)
        stds = np.concatenate([param_stds,init_stds]).astype(DTYPE)
        bounds = np.concatenate([param_bounds, init_bounds], axis=0).astype(DTYPE)

        s, scale = pyross.utils.make_log_norm_dist(guess, stds)

        k = len(guess)
        ppf_bounds = np.zeros((k, 2))
        ppf_bounds[:,0] = lognorm.cdf(bounds[:,0], s, scale=scale)
        ppf_bounds[:,1] = lognorm.cdf(bounds[:,1], s, scale=scale)
        ppf_bounds[:,1] = ppf_bounds[:,1] - ppf_bounds[:,0]

        prior_transform_args = {'s':s, 'scale':scale, 'ppf_bounds':ppf_bounds}
        loglike_args = {'param_keys':keys, 'param_guess_range':param_guess_range,
                        'is_scale_parameter':is_scale_parameter,
                        'scaled_param_guesses':scaled_param_guesses,
                        'param_length':param_length,
                        'obs':obs, 'fltr':fltr, 'Tf':Tf, 'obs0':obs0,
                        'init_flags':init_flags, 'init_fltrs': init_fltrs,
                        's':s, 'scale':scale, 'tangent':tangent}

        result = nested_sampling(self._nested_sampling_loglike_latent, self._nested_sampling_prior_transform, k, queue_size,
                                 max_workers, verbose, method, npoints, max_iter, dlogz, decline_factor, loglike_args,
                                 prior_transform_args)

        log_evidence = result.logz

        output_samples = []
        for i in range(len(result.samples)):
            sample = result.samples[i]
            weight = result.weights[i]
            param_estimates = sample[:param_length]
            orig_params = pyross.utils.unflatten_parameters(param_estimates,
                                                            param_guess_range,
                                                            is_scale_parameter,
                                                            scaled_param_guesses)

            init_estimates = sample[param_length:]
            sample_params_dict = self.fill_params_dict(keys, orig_params)
            self.set_params(sample_params_dict)
            self.set_det_model(sample_params_dict)
            map_x0 = self._construct_inits(init_estimates, init_flags, init_fltrs,
                                        obs0, fltr[0])
            output_dict = {
                'map_params_dict':sample_params_dict, 'map_x0':map_x0,
                'flat_map':sample, 'weight':weight,
                'is_scale_parameter':is_scale_parameter,
                'flat_param_guess_range':param_guess_range,
                'scaled_param_guesses':scaled_param_guesses,
                'init_flags': init_flags, 'init_fltrs': init_fltrs
            }
            output_samples.append(output_dict)

        return log_evidence, output_samples


    def _latent_infer_control_to_minimize(self, params, grad=0, generator=None,
                                            intervention_fun=None, param_keys=None,
                                            param_guess_range=None, is_scale_parameter=None,
                                            scaled_param_guesses=None, param_length=None,
                                            obs=None, fltr=None, Tf=None, obs0=None,
                                            init_flags=None, init_fltrs=None,
                                            s=None, scale=None, tangent=None):
        """Objective function for minimization call in latent_infer_control."""
        inits = params[param_length:].copy()
        orig_params = pyross.utils.unflatten_parameters(params[:param_length],
                                                        param_guess_range,
                                                        is_scale_parameter,
                                                         scaled_param_guesses)
        kwargs = {k:orig_params[i] for (i, k) in enumerate(param_keys)}
        x0 = self._construct_inits(inits, init_flags, init_fltrs,
                                    obs0, fltr[0])
        penalty = self._penalty_from_negative_values(x0)
        x0[x0<0] = 0.1/self.Omega # set to be small and positive
        if intervention_fun is None:
            self.contactMatrix = generator.constant_contactMatrix(**kwargs)
        else:
            self.contactMatrix = generator.intervention_custom_temporal(intervention_fun, **kwargs)

        minus_logp = self._obtain_logp_for_lat_traj(x0, obs, fltr[1:], Tf, tangent=tangent)
        minus_logp -= np.sum(lognorm.logpdf(params, s, scale=scale))
        return minus_logp

    def latent_infer_control(self, obs, fltr, Tf, generator, param_priors, init_priors,
                            intervention_fun=None, tangent=False,
                            verbose=False, ftol=1e-5, global_max_iter=100,
                            local_max_iter=100, global_atol=1., enable_global=True,
                            enable_local=True, cma_processes=0, cma_population=16):
        """
        Compute the maximum a-posteriori (MAP) estimate of the change of control parameters for a SIR type model in
        lockdown with partially observed classes. The unobserved classes are treated as latent variables. The lockdown
        is modelled by scaling the contact matrices for contact at work, school, and other (but not home) uniformly in
        all age groups. This function infers the scaling parameters.

        Parameters
        ----------
        obs:
            Observed trajectory (number of data points x (age groups * observed model classes)).
        fltr: boolean sequence or array
            True for observed and False for unobserved classes.
            e.g. if only Is is known for SIR with one age group, fltr = [False, False, True]
        Tf: float
            Total time of the trajectory
        generator: pyross.contactMatrix
            A pyross.contactMatrix object that generates a contact matrix function with specified lockdown
            parameters.
        param_priors: dict
            A dictionary for param priors. See `infer_parameters` for further explanations.
        init_priors: dict
            A dictionary for priors for initial conditions. See `latent_infer_parameters` for further explanations.
        intervention_fun: callable, optional
            The calling signature is `intervention_func(t, **kwargs)`,
            where t is time and kwargs are other keyword arguments for the function.
            The function must return (aW, aS, aO), where aW, aS and aO are (2, M) arrays.
            The contact matrices are then rescaled as :math:`aW[0]_i CW_{ij} aW[1]_j` etc.
            If not set, assume intervention that's constant in time.
            See `contactMatrix.constant_contactMatrix` for details on the keyword parameters.
        tangent: bool, optional
            Set to True to use tangent space inference. Default is false.
        verbose: bool, optional
            Set to True to see intermediate outputs from the optimizer.
        ftol: double
            Relative tolerance of logp
        global_max_iter: int, optional
            Number of global optimisations performed.
        local_max_iter: int, optional
            Number of local optimisation performed.
        global_atol: float
            The absolute tolerance for global minimisation.
        enable_global: bool, optional
            Set to True to enable global optimisation.
        enable_local: bool, optional
            Set to True to enable local optimisation.
        cma_processes: int, optional
            Number of parallel processes used for global optimisation.
        cma_population: int, optional
            The number of samples used in each step of the CMA algorithm.

        Returns
        -------
        output_dict: dict
            A dictionary containing the following keys for users:

            map_params_dict: dict
                dictionary for MAP estimates for control parameters
            map_x0: np.array
                MAP estimates for the initial conditions
            -logp: float
                Value of -logp at MAP.
        """
        fltr, obs, obs0 = pyross.utils.process_latent_data(fltr, obs)

        # Read in parameter priors
        keys, param_guess, param_stds, param_bounds, param_guess_range, \
        is_scale_parameter, scaled_param_guesses \
            = pyross.utils.parse_param_prior_dict(param_priors, self.M)

        # Read in initial conditions priors
        init_guess, init_stds, init_bounds, init_flags, init_fltrs \
            = pyross.utils.parse_init_prior_dict(init_priors, self.dim, len(obs0))

        # Concatenate the flattend parameter guess with init guess
        param_length = param_guess.shape[0]
        guess = np.concatenate([param_guess, init_guess]).astype(DTYPE)
        stds = np.concatenate([param_stds,init_stds]).astype(DTYPE)
        bounds = np.concatenate([param_bounds, init_bounds], axis=0).astype(DTYPE)

        s, scale = pyross.utils.make_log_norm_dist(guess, stds)
        cma_stds = np.minimum(stds, (bounds[:, 1]-bounds[:, 0])/3)

        minimize_args = {'generator':generator, 'intervention_fun':intervention_fun,
                       'param_keys':keys, 'param_guess_range':param_guess_range,
                       'is_scale_parameter':is_scale_parameter,
                       'scaled_param_guesses':scaled_param_guesses,
                       'param_length':param_length,
                       'obs':obs, 'fltr':fltr, 'Tf':Tf, 'obs0':obs0,
                       'init_flags':init_flags, 'init_fltrs': init_fltrs,
                       's':s, 'scale':scale, 'tangent':tangent}
        res = minimization(self._latent_infer_control_to_minimize,
                          guess, bounds, ftol=ftol,
                          global_max_iter=global_max_iter,
                          local_max_iter=local_max_iter, global_atol=global_atol,
                          enable_global=enable_global, enable_local=enable_local,
                          cma_processes=cma_processes,
                          cma_population=cma_population, cma_stds=cma_stds,
                          verbose=verbose, args_dict=minimize_args)
        estimates = res[0]

        # Get the parameters (in their original structure) from the flattened parameter vector.
        param_estimates = estimates[:param_length]
        orig_params = pyross.utils.unflatten_parameters(param_estimates,
                                                      param_guess_range,
                                                      is_scale_parameter,
                                                      scaled_param_guesses)
        init_estimates = estimates[param_length:]
        map_params_dict = {k:orig_params[i] for (i, k) in enumerate(keys)}
        map_x0 = self._construct_inits(init_estimates, init_flags, init_fltrs,
                                    obs0, fltr[0])
        output_dict = {
            'map_params_dict':map_params_dict, 'map_x0':map_x0,
            'flat_map':estimates, '-logp':res[1],
            'param_keys': keys, 'param_guess_range': param_guess_range,
            'is_scale_parameter':is_scale_parameter, 'param_length':param_length,
            'scaled_param_guesses':scaled_param_guesses,
            'init_flags': init_flags, 'init_fltrs': init_fltrs,
            's':s, 'scale': scale
        }
        return output_dict



    def compute_hessian_latent(self, obs, fltr, Tf, contactMatrix, map_dict,
                               tangent=False, eps=1.e-3, fd_method="central"):
        '''Computes the Hessian over the parameters and initial conditions.

        Parameters
        ----------
        x: 2d numpy.array
           Observed trajectory (number of data points x (age groups * model classes)).
        Tf: float
           Total time of the trajectory.
        contactMatrix: callable
           A function that takes time (t) as an argument and returns the contactMatrix.
        map_dict: dict
           Dictionary returned by `latent_infer_parameters`.
        eps: float or numpy.array, optional
           The step size of the Hessian calculation, default=1e-3.
        fd_method: str, optional
           The type of finite-difference scheme used to compute the hessian, supports "forward" and "central".

        Returns
        -------
        hess: numpy.array
            The Hessian over (flat) parameters and initial conditions.
        '''
        self.contactMatrix = contactMatrix
        fltr, obs, obs0 = pyross.utils.process_latent_data(fltr, obs)
        flat_maps = map_dict['flat_map']
        kwargs = {}
        for key in ['param_keys', 'param_guess_range', 'is_scale_parameter',
                    'scaled_param_guesses', 'param_length', 'init_flags',
                    'init_fltrs', 's', 'scale', ]:
            kwargs[key] = map_dict[key]
        def minuslogp(y):
            return self._latent_minus_logp(y, obs=obs, fltr=fltr, Tf=Tf, obs0=obs0,
                                           tangent=tangent, **kwargs)
        hess = pyross.utils.hessian_finite_difference(flat_maps, minuslogp, eps, method=fd_method)
        return hess

    # def error_bars_latent(self, param_keys, init_fltr, maps, prior_mean, prior_stds, obs, fltr, Tf, Nf, contactMatrix,
    #                       tangent=False, infer_scale_parameter=False, eps=1.e-3, obs0=None, fltr0=None, fd_method="central"):
    #     hessian = self.compute_hessian_latent(param_keys, init_fltr, maps, prior_mean, prior_stds, obs, fltr, Tf, Nf,
    #                                           contactMatrix, tangent, infer_scale_parameter, eps, obs0, fltr0, fd_method=fd_method)
    #     return np.sqrt(np.diagonal(np.linalg.inv(hessian)))


    def log_G_evidence_latent(self, obs, fltr, Tf, contactMatrix, map_dict, tangent=False, eps=1.e-3,
                              fd_method="central"):
        """Compute the evidence using a Laplace approximation at the MAP estimate.

        Parameters
        ----------
        x: 2d numpy.array
           Observed trajectory (number of data points x (age groups * model classes))
        Tf: float
           Total time of the trajectory
        contactMatrix: callable
           A function that takes time (t) as an argument and returns the contactMatrix
        map_dict: dict
           MAP estimate returned by infer_parameters
        eps: float or numpy.array, optional
           The step size of the Hessian calculation, default=1e-3
        fd_method: str, optional
           The type of finite-difference scheme used to compute the hessian, supports "forward" and "central".

        Returns
        -------
        log_evidence: float
            The log-evidence computed via Laplace approximation at the MAP estimate."""
        logP_MAPs = -map_dict['-logp']
        A = self.compute_hessian_latent(obs, fltr, Tf, contactMatrix, map_dict, tangent, eps, fd_method)
        k = A.shape[0]

        return logP_MAPs - 0.5*np.log(np.linalg.det(A)) + k/2*np.log(2*np.pi)

    def minus_logp_red(self, parameters, np.ndarray x0, np.ndarray obs,
                            np.ndarray fltr, double Tf, contactMatrix, tangent=False):
        '''Computes -logp for a latent trajectory

        Parameters
        ----------
        parameters: dict
            A dictionary of parameter values, same as the ones required for initialisation.
        x0: numpy.array
            Initial conditions
        obs: numpy.array
            The observed trajectory without the initial datapoint
        fltr: boolean sequence or array
            True for observed and False for unobserved.
            e.g. if only Is is known for SIR with one age group, fltr = [False, False, True]
        Tf: float
            The total time of the trajectory
        contactMatrix: callable
            A function that returns the contact matrix at time t (input).
        tangent: bool, optional
            Set to True to do inference in tangent space (might be less robust but a lot faster). Default is False.

        Returns
        -------
        minus_logp: float
            -log(p) for the observed trajectory with the given parameters and initial conditions
        '''

        cdef double minus_log_p
        cdef Py_ssize_t nClass=int(self.dim/self.M)
        self.contactMatrix = contactMatrix
        fltr, obs, obs0 = pyross.utils.process_latent_data(fltr, obs)

        # check that x0 is consistent with obs0
        x0_obs = fltr[0].dot(x0)
        if not np.allclose(x0_obs, obs0):
            print('x0 not consistent with obs0. '
                  'Using x0 in the calculation of logp...')
        self.set_params(parameters)
        self.set_det_model(parameters)
        minus_logp = self._obtain_logp_for_lat_traj(x0, obs, fltr[1:], Tf, tangent)
        return minus_logp

    def get_mean_inits(self, init_priors, np.ndarray obs0, np.ndarray fltr0):
        '''Construct full initial conditions from the prior dict

        Parameters
        ----------
        init_priors: dict
            A dictionary for priors for initial conditions.
            Same as the `init_priors` passed to `latent_infer_parameters`.
            In this function, only takes the mean.
        obs0: numpy.array
            Observed initial conditions.
        fltr0: numpy.array
            Filter for the observed initial conditons.

        Returns
        -------
        x0: numpy.array
            Full initial conditions.
        '''
        init_mean, _, _, init_flags, init_fltrs \
            = pyross.utils.parse_init_prior_dict(init_priors, self.dim, len(obs0))
        x0 = self._construct_inits(init_mean, init_flags, init_fltrs, obs0, fltr0)
        return x0

    cpdef find_fastest_growing_lin_mode(self, double t):
        cdef:
            np.ndarray [DTYPE_t, ndim=2] J
            np.ndarray [DTYPE_t, ndim=1] x0, v, mode=np.empty((self.dim), dtype=DTYPE)
            list indices
            Py_ssize_t S_index, M=self.M, i, j, n_inf, n, index
        # assume no infected at the start and compute eig vecs for the infectious species
        x0 = np.zeros((self.dim), dtype=DTYPE)
        S_index = self.class_index_dict['S']
        x0[S_index*M:(S_index+1)*M] = self.fi
        self.compute_jacobian_and_b_matrix(x0, t,
                                           b_matrix=False, jacobian=True)
        indices = self.infection_indices()
        n_inf = len(indices)
        J = self.J[indices][:, :, indices, :].reshape((n_inf*M, n_inf*M))
        sign, eigvec = pyross.utils.largest_real_eig(J)
        if not sign: # if eigval not positive, just return the zero state
            return x0
        else:
            eigvec = np.abs(eigvec)

            # substitute in infections and recompute fastest growing linear mode
            for (j, i) in enumerate(indices):
                x0[i*M:(i+1)*M] = eigvec[j*M:(j+1)*M]
            self.compute_jacobian_and_b_matrix(x0, t,
                                               b_matrix=False, jacobian=True)
            _, v = pyross.utils.largest_real_eig(self.J_mat)
            if v[S_index*M] > 0:
                v = - v
            return v/np.linalg.norm(v, ord=1)

    def set_lyapunov_method(self, lyapunov_method):
        '''Sets the method used for deterministic integration for the SIR_type model

        Parameters
        ----------
        det_method: str
            The name of the integration method. Choose between 'LSODA', 'RK45', 'RK2' and 'euler'.
        '''
        if lyapunov_method not in ['LSODA', 'RK45', 'RK2', 'euler']:
            raise Exception('det_method not implemented. Please see our documentation for the available options')
        self.lyapunov_method=lyapunov_method

    def set_det_method(self, det_method):
        '''Sets the method used for deterministic integration for the SIR_type model

        Parameters
        ----------
        det_method: str
            The name of the integration method. Choose between 'LSODA', 'RK45', 'RK2' and 'euler'.
        '''
        if det_method not in ['LSODA', 'RK45', 'RK2', 'euler']:
            raise Exception('det_method not implemented. Please see our documentation for the available options')
        self.det_method=det_method

    def set_det_model(self, parameters):
        '''
        Sets the internal deterministic model with given epidemiological parameters

        Parameters
        ----------
        parameters: dict
            A dictionary of parameter values, same as the ones required for initialisation.
        '''
        raise NotImplementedError("Please Implement set_det_model in subclass")

    def set_contact_matrix(self, contactMatrix):
        '''
        Sets the internal contact matrix

        Parameters
        ----------
        contactMatrix: callable
            A function that returns the contact matrix given time, with call
            signature contactMatrix(t).
        '''
        self.contactMatrix = contactMatrix

    def make_params_dict(self):
        raise NotImplementedError("Please Implement make_params_dict in subclass")

    def fill_params_dict(self, keys, params):
        '''Returns a full dictionary for epidemiological parameters with some changed values

        Parameters
        ----------
        keys: list of String
            A list of names of parameters to be changed.
        params: numpy.array of list
            An array of the same size as keys for the updated value.

        Returns
        -------
        full_parameters: dict
            A dictionary of epidemiological parameters.
            For parameter names specified in `keys`, set the values to be the ones in `params`;
            for the others, use the values stored in the class.
        '''
        full_parameters = self.make_params_dict()
        for (i, k) in enumerate(keys):
            if k in self.param_keys:
                full_parameters[k] = params[i]
            else:
                raise Exception('{} is not a parameter of the model'.format(k))
        return full_parameters

    def set_params(self, parameters):
        '''Sets epidemiological parameters used for evaluating -log(p)

        Parameters
        ----------
        parameters: dict
            A dictionary containing all epidemiological parameters.
            Same keys as the one used to initialise the class.

        Notes
        -----
        Can use `fill_params_dict` to generate the full dictionary if only a few parameters are changed
        '''

        self.beta = pyross.utils.age_dep_rates(parameters['beta'], self.M, 'beta')
        self.gIa = pyross.utils.age_dep_rates(parameters['gIa'], self.M, 'gIa')
        self.gIs = pyross.utils.age_dep_rates(parameters['gIs'], self.M, 'gIs')
        self.fsa = pyross.utils.age_dep_rates(parameters['fsa'], self.M, 'fsa')
        self.alpha = pyross.utils.age_dep_rates(parameters['alpha'], self.M, 'alpha')

    def _construct_inits(self, init_guess, flags, fltrs, obs0, fltr0):
        cdef:
            np.ndarray x0=np.empty(self.dim, dtype=DTYPE), x0_lin_mode, x0_ind
            np.ndarray [BOOL_t, ndim=1] mask, init_fltr
            Py_ssize_t start=0
        if flags[0]: # lin mode
            coeff = init_guess[0]
            x0_lin_mode = self._lin_mode_inits(coeff)
            mask = fltrs[0].astype('bool')
            x0[mask] = x0_lin_mode[mask]
            start += 1
        if flags[1]: # independent guesses
            x0_ind = init_guess[start:]
            mask = fltrs[1].astype('bool')
            x0[mask] = x0_ind
        init_fltr = np.logical_or(fltrs[0], fltrs[1])
        partial_inits = x0[init_fltr]
        return self._fill_initial_conditions(partial_inits, obs0, init_fltr, fltr0)

    def _lin_mode_inits(self, double coeff):
        cdef double [:] v, x0, fi=self.fi
        v = self.find_fastest_growing_lin_mode(0)
        v = np.multiply(v, coeff)
        x0 = np.zeros((self.dim), dtype=DTYPE)
        x0[:self.M] = fi
        return np.add(x0, v)

    def _fill_initial_conditions(self, np.ndarray partial_inits, double [:] obs_inits,
                                        np.ndarray init_fltr, np.ndarray fltr):
        cdef:
            np.ndarray x0=np.empty(self.dim, dtype=DTYPE)
            double [:] z, unknown_inits, partial_inits_memview=partial_inits.astype(DTYPE)
        z = np.subtract(obs_inits, np.dot(fltr[:, init_fltr], partial_inits_memview))
        unknown_inits = np.linalg.solve(fltr[:, np.invert(init_fltr)], z)
        x0[init_fltr] = partial_inits_memview
        x0[np.invert(init_fltr)] = unknown_inits
        return x0

    cdef double _obtain_logp_for_traj(self, double [:, :] x, double Tf):
        cdef:
            double log_p = 0
            double [:] xi, xf, dev, mean
            double [:, :] cov
            Py_ssize_t i, Nf=x.shape[0]
            double [:] time_points = np.linspace(0, Tf, Nf)
        for i in range(Nf-1):
            xi = x[i]
            xf = x[i+1]
            ti = time_points[i]
            tf = time_points[i+1]
            mean, cov = self._estimate_cond_mean_cov(xi, ti, tf)
            dev = np.subtract(xf, mean)
            log_p += self._log_cond_p(dev, cov)
        return -log_p

    cdef double _obtain_logp_for_lat_traj(self, double [:] x0, double [:] obs_flattened, np.ndarray fltr,
                                            double Tf, tangent=False):
        cdef:
            Py_ssize_t reduced_dim=obs_flattened.shape[0], Nf=fltr.shape[0]+1
            double [:, :] xm
            double [:] xm_red, dev
            np.ndarray[DTYPE_t, ndim=2] cov_red, full_cov
        if tangent:
            xm, full_cov = self.obtain_full_mean_cov_tangent_space(x0, Tf, Nf)
        else:
            xm, full_cov = self.obtain_full_mean_cov(x0, Tf, Nf)
        full_fltr = sparse.block_diag(fltr)
        cov_red = full_fltr@full_cov@np.transpose(full_fltr)
        xm_red = full_fltr@(np.ravel(xm))
        dev=np.subtract(obs_flattened, xm_red)
        cov_red_inv_dev, ldet = pyross.utils.solve_symmetric_close_to_singular(cov_red, dev)
        log_p = -np.dot(dev, cov_red_inv_dev)*(self.Omega/2)
        log_p -= (ldet-reduced_dim*log(self.Omega))/2 + (reduced_dim/2)*log(2*PI)
        return -log_p

    cdef double _obtain_logp_for_traj_tangent(self, double [:, :] x, double Tf):
        cdef:
            double [:, :] dx, cov
            double [:] xt, time_points, dx_det
            double dt, logp, t
            Py_ssize_t i, Nf=x.shape[0]
        time_points = np.linspace(0, Tf, Nf)
        dt = time_points[2]
        dx = np.gradient(x, axis=0)*2
        logp = 0
        for i in range(1, Nf-1):
            xt = x[i]
            t = time_points[i]
            dx_det, cov = self._estimate_dx_and_cov(xt, t, dt)
            dev = np.subtract(dx[i], dx_det)
            logp += self._log_cond_p(dev, cov)
        return -logp

    cdef double _log_cond_p(self, double [:] x, double [:, :] cov):
        cdef:
            double [:] invcov_x
            double _log_cond_p
            double det
        invcov_x, ldet = pyross.utils.solve_symmetric_close_to_singular(cov, x)
        _log_cond_p = - np.dot(x, invcov_x)*(self.Omega/2) - (self.dim/2)*log(2*PI)
        _log_cond_p -= (ldet - self.dim*log(self.Omega))/2
        _log_cond_p -= self.dim*np.log(self.Omega)
        return _log_cond_p

    cdef _estimate_cond_mean_cov(self, double [:] x0, double t1, double t2):
        cdef:
            double [:, :] cov_array
            double [:] cov, sigma0=np.zeros((self.vec_size), dtype=DTYPE)
            double [:, :] x, cov_mat
            Py_ssize_t steps = self.steps
            double [:] time_points = np.linspace(t1, t2, steps)
        x = self.integrate(x0, t1, t2, steps)
        spline = make_interp_spline(time_points, x)

        def rhs(t, sig):
            self.CM = self.contactMatrix(t)
            self._lyapunov_fun(t, sig, spline)
            return self.dsigmadt

        if self.lyapunov_method=='euler':
            cov_array = pyross.utils.forward_euler_integration(rhs, sigma0, t1, t2, steps)
            cov = cov_array[steps-1]
        elif self.lyapunov_method=='RK45':
            res = solve_ivp(rhs, (t1, t2), sigma0, method='RK45', t_eval=np.array([t2]), first_step=(t2-t1)/steps, max_step=steps)
            cov = res.y[0]
        elif self.lyapunov_method=='LSODA':
            res = solve_ivp(rhs, (t1, t2), sigma0, method='LSODA', t_eval=np.array([t2]), first_step=(t2-t1)/steps, max_step=steps)
            cov = res.y[0]
        elif self.lyapunov_method=='RK2':
            cov_array = pyross.utils.RK2_integration(rhs, sigma0, t1, t2, steps)
            cov = cov_array[steps-1]
        else:
            raise Exception("Error: lyapunov method not found. Use set_lyapunov_method to change the method")

        cov_mat = self.convert_vec_to_mat(cov)
        return x[steps-1], cov_mat

    cdef _estimate_dx_and_cov(self, double [:] xt, double t, double dt):
        cdef:
            double [:] dx_det
            double [:, :] cov
        self.det_model.set_contactMatrix(t, self.contactMatrix)
        self.det_model.rhs(np.multiply(xt, self.Omega), t)
        dx_det = np.multiply(dt/self.Omega, self.det_model.dxdt)
        self.compute_jacobian_and_b_matrix(xt, t)
        cov = np.multiply(dt, self.convert_vec_to_mat(self.B_vec))
        return dx_det, cov

    cpdef obtain_full_mean_cov(self, double [:] x0, double Tf, Py_ssize_t Nf):
        cdef:
            Py_ssize_t dim=self.dim, i
            double [:, :] xm=np.empty((Nf, dim), dtype=DTYPE)
            double [:] time_points=np.linspace(0, Tf, Nf)
            double [:] xi, xf
            double [:, :] cond_cov, cov, temp
            double [:, :, :, :] full_cov
            double ti, tf
        xm = self.integrate(x0, 0, Tf, Nf, method='LSODA', maxNumSteps=self.steps*Nf)
        cov = np.zeros((dim, dim), dtype=DTYPE)
        full_cov = np.zeros((Nf-1, dim, Nf-1, dim), dtype=DTYPE)
        for i in range(Nf-1):
            ti = time_points[i]
            tf = time_points[i+1]
            xi = xm[i]
            xf, cond_cov = self._estimate_cond_mean_cov(xi, ti, tf)
            self._obtain_time_evol_op(xi, xf, ti, tf)
            cov = np.add(self.U@cov@self.U.T, cond_cov)
            full_cov[i, :, i, :] = cov
            if i>0:
                for j in range(0, i):
                    temp = full_cov[j, :, i-1, :]@self.U.T
                    full_cov[j, :, i, :] = temp
                    full_cov[i, :, j, :] = temp.T
        # returns mean and cov for all but first (fixed!) time point
        return xm[1:], np.reshape(full_cov, ((Nf-1)*dim, (Nf-1)*dim))

    cpdef obtain_full_mean_cov_tangent_space(self, double [:] x0, double Tf, Py_ssize_t Nf):
        cdef:
            Py_ssize_t dim=self.dim, i
            double [:, :] xm=np.empty((Nf, dim), dtype=DTYPE)
            double [:] time_points=np.linspace(0, Tf, Nf)
            double [:] xt
            double [:, :] cov, cond_cov, U, J_dt, temp
            double [:, :, :, :] full_cov
            double t, dt=time_points[1]
        xm = self.integrate(x0, 0, Tf, Nf,
                                method='LSODA', maxNumSteps=self.steps*Nf)
        full_cov = np.zeros((Nf-1, dim, Nf-1, dim), dtype=DTYPE)
        cov = np.zeros((dim, dim), dtype=DTYPE)
        for i in range(Nf-1):
            t = time_points[i]
            xt = xm[i]
            self.compute_jacobian_and_b_matrix(xt, t, b_matrix=True, jacobian=True)
            cond_cov = np.multiply(dt, self.convert_vec_to_mat(self.B_vec))
            J_dt = np.multiply(dt, self.J_mat)
            U = np.add(np.identity(dim), J_dt)
            cov = np.dot(np.dot(U, cov), U.T)
            cov = np.add(cov, cond_cov)
            full_cov[i, :, i, :] = cov
            if i>0:
                for j in range(0, i):
                    temp = np.dot(full_cov[j, :, i-1, :], U.T)
                    full_cov[j, :, i, :] = temp
                    full_cov[i, :, j, :] = temp.T
        return xm[1:], np.reshape(full_cov, ((Nf-1)*dim, (Nf-1)*dim)) # returns mean and cov for all but first (fixed!) time point

    cpdef _obtain_time_evol_op(self, double [:] x0, double [:] xf, double t1, double t2):
        cdef:
            double [:, :] U=self.U
            double epsilon=1./self.Omega
            Py_ssize_t i, j, steps=self.steps
        if t1==t2:
            U = np.eye(self.dim)
        else:
            for i in range(self.dim):
                x0[i] += epsilon
                pos = self.integrate(x0, t1, t2, steps)[steps-1]
                for j in range(self.dim):
                    U[j, i] = (pos[j]-xf[j])/(epsilon)
                x0[i] -= epsilon

    cdef _compute_dsigdt(self, double [:] sig):
        cdef:
            Py_ssize_t i, j
            double [:] dsigdt=self.dsigmadt, B_vec=self.B_vec, linear_term_vec
            double [:, :] sigma_mat
            np.ndarray[DTYPE_t, ndim=2] linear_term
        sigma_mat = self.convert_vec_to_mat(sig)
        linear_term = np.dot(self.J_mat, sigma_mat) + np.dot(sigma_mat, (self.J_mat).T)
        linear_term_vec = linear_term[(self.rows, self.cols)]
        for i in range(self.vec_size):
            dsigdt[i] = B_vec[i] + linear_term_vec[i]

    cpdef convert_vec_to_mat(self, double [:] cov):
        cdef:
            double [:, :] cov_mat
            Py_ssize_t i, j, count=0, dim=self.dim
        cov_mat = np.empty((dim, dim), dtype=DTYPE)
        for i in range(dim):
            cov_mat[i, i] = cov[count]
            count += 1
            for j in range(i+1, dim):
                cov_mat[i, j] = cov[count]
                cov_mat[j, i] = cov[count]
                count += 1
        return cov_mat

    cdef _lyapunov_fun(self, double t, double [:] sig, spline):
        raise NotImplementedError("Please Implement _lyapunov_fun in subclass")

    cdef compute_jacobian_and_b_matrix(self, double [:] x, double t,
                                             b_matrix=True, jacobian=False):
        raise NotImplementedError("Please Implement compute_jacobian_and_b_matrix in subclass")


    def integrate(self, double [:] x0, double t1, double t2, Py_ssize_t steps, method=None, maxNumSteps=100000):
        """An light weight integrate method similar to `simulate` in pyross.deterministic

        Parameters
        ----------
        x0: np.array
            Initial state of the given model
        t1: float
            Initial time of integrator
        t2: float
            Final time of integrator
        steps: int
            Number of time steps for numerical integrator evaluation.
        maxNumSteps:
            The maximum number of steps taken by the integrator.

        Returns
        -------
        sol: np.array
            The state of the system evaulated at the time point specified. Only used if det_method is set to 'solve_ivp'.
        """

        def rhs0(double t, double [:] xt):
            self.det_model.set_contactMatrix(t, self.contactMatrix)
            self.det_model.rhs(xt, t)
            return self.det_model.dxdt

        x0 = np.multiply(x0, self.Omega)

        if method is None:
            method = self.det_method
        if method=='LSODA':
            time_points = np.linspace(t1, t2, steps)
            sol = solve_ivp(rhs0, [t1,t2], x0, method='LSODA', t_eval=time_points, max_step=maxNumSteps, rtol=1e-4).y.T
        elif method=='RK45':
            time_points = np.linspace(t1, t2, steps)
            sol = solve_ivp(rhs0, [t1,t2], x0, method='RK45', t_eval=time_points, max_step=maxNumSteps).y.T
        elif method=='euler':
            sol = pyross.utils.forward_euler_integration(rhs0, x0, t1, t2, steps)
        elif method=='RK2':
            sol = pyross.utils.RK2_integration(rhs0, x0, t1, t2, steps)
        else:
            print(method)
            raise Exception("Error: method not found. use set_det_method to reset, or pass in a valid method")
        return np.divide(sol, self.Omega)

    def _flatten_parameters(self, guess, stds, bounds, infer_scale_parameter):
        # Deal with age-dependent rates: Transfer the supplied guess to a flat guess where the age dependent rates are either listed
        # as multiple parameters (infer_scale_parameter is False) or replaced by a scaling factor with initial value 1.0
        # (infer_scale_parameter is True).
        age_dependent = np.array([hasattr(g, "__len__") for g in guess], dtype=np.bool)  # Select all guesses with more than 1 entry
        n_age_dep = np.sum(age_dependent)
        if not hasattr(infer_scale_parameter, "__len__"):
            # infer_scale_parameter can be either set for all age-dependent parameters or individually
            infer_scale_parameter = np.array([infer_scale_parameter]*n_age_dep, dtype=np.bool)
        is_scale_parameter = np.zeros(len(guess), dtype=np.bool)
        k = 0
        for j in range(len(guess)):
            if age_dependent[j]:
                is_scale_parameter[j] = infer_scale_parameter[k]
                k += 1

        n_scaled_age_dep = np.sum(infer_scale_parameter)
        flat_guess_size  = len(guess) - n_age_dep + self.M * (n_age_dep - n_scaled_age_dep) + n_scaled_age_dep

        # Define a new flat guess and a list of slices that correspond to the intitial guess
        flat_guess       = np.zeros(flat_guess_size)
        flat_stds        = np.zeros(flat_guess_size)
        flat_bounds      = np.zeros((flat_guess_size, 2))
        flat_guess_range = []  # Indicates the position(s) in flat_guess that each parameter corresponds to
        scaled_guesses   = []  # Store the age-dependent guesses where we infer a scale parameter in this list
        i = 0; j = 0
        while i < flat_guess_size:
            if age_dependent[j] and is_scale_parameter[j]:
                flat_guess[i]    = 1.0          # Initial guess for the scaling parameter
                flat_stds[i]     = stds[j]      # Assume that suitable std. deviation for scaling factor and bounds are
                flat_bounds[i,:] = bounds[j,:]  # provided by the user (only one bound for age-dependent parameters possible).
                scaled_guesses.append(guess[j])
                flat_guess_range.append(i)
                i += 1
            elif age_dependent[j]:
                flat_guess[i:i+self.M]    = guess[j]
                flat_stds[i:i+self.M]     = stds[j]
                flat_bounds[i:i+self.M,:] = bounds[j,:]
                flat_guess_range.append(list(range(i, i+self.M)))
                i += self.M
            else:
                flat_guess[i]    = guess[j]
                flat_stds[i]     = stds[j]
                flat_bounds[i,:] = bounds[j,:]
                flat_guess_range.append(i)
                i += 1
            j += 1

        return flat_guess, flat_stds, flat_bounds, flat_guess_range, is_scale_parameter, scaled_guesses

@cython.wraparound(False)
@cython.boundscheck(False)
@cython.cdivision(True)
@cython.nonecheck(False)
cdef class SIR(SIR_type):
    """
    Susceptible, Infected, Removed (SIR)

    * Ia: asymptomatic
    * Is: symptomatic

    To initialise the SIR class,

    Parameters
    ----------
    parameters: dict
        Contains the following keys:

        alpha: float
            Ratio of asymptomatic carriers
        beta: float
            Infection rate upon contact
        gIa: float
            Recovery rate for asymptomatic
        gIs: float
            Recovery rate for symptomatic
        fsa: float
            The fraction of symptomatic people who are self-isolating
    M: int
        Number of age groups
    fi: float numpy.array
        Number of people in each age group divided by Omega.
    Omega: float, optional
        System size parameter, e.g. total population. Default to 1.
    steps: int, optional
        The number of internal integration steps performed between the observed points (not used in tangent space inference).
        The minimal and the default value is 4, as required by the cubic spline fit used for interpolation.
        For robustness, set steps to be large, det_method='LSODA', lyapunov_method='LSODA'.
        For speed, set steps to be 4, det_method='RK2', lyapunov_method='euler'.
        For a combination of the two, choose something in between.
    det_method: str, optional
        The integration method used for deterministic integration.
        Choose one of 'LSODA', 'RK45', 'RK2' and 'euler'. Default is 'LSODA'.
    lyapunov_method: str, optional
        The integration method used for the integration of the Lyapunov equation for the covariance.
        Choose one of 'LSODA', 'RK45', 'RK2' and 'euler'. Default is 'LSODA'.
    """
    cdef readonly pyross.deterministic.SIR det_model

    def __init__(self, parameters, M, fi, Omega=1, steps=4, det_method='LSODA', lyapunov_method='LSODA'):
        self.param_keys = ['alpha', 'beta', 'gIa', 'gIs', 'fsa']
        super().__init__(parameters, 3, M, fi, Omega, steps, det_method, lyapunov_method)
        self.class_index_dict = {'S':0, 'Ia':1, 'Is':2}
        self.set_det_model(parameters)

    def set_det_model(self, parameters):
        self.det_model = pyross.deterministic.SIR(parameters, self.M, self.fi*self.Omega)

    def infection_indices(self):
        return [1, 2]

    def make_params_dict(self):
        parameters = {'alpha':self.alpha, 'beta':self.beta, 'gIa':self.gIa, 'gIs':self.gIs, 'fsa':self.fsa}
        return parameters

    cdef _lyapunov_fun(self, double t, double [:] sig, spline):
        cdef:
            double [:] x, s, Ia, Is
            Py_ssize_t M=self.M
        x = spline(t)
        s = x[0:M]
        Ia = x[M:2*M]
        Is = x[2*M:3*M]
        cdef double [:] l=np.zeros((M), dtype=DTYPE)
        self.fill_lambdas(Ia, Is, l)
        self.jacobian(s, l)
        self.noise_correlation(s, Ia, Is, l)
        self._compute_dsigdt(sig)

    cdef compute_jacobian_and_b_matrix(self, double [:] x, double t,
                                                b_matrix=True, jacobian=False):
        cdef:
            double [:] s, Ia, Is
            Py_ssize_t M=self.M
        s = x[0:M]
        Ia = x[M:2*M]
        Is = x[2*M:3*M]
        self.CM = self.contactMatrix(t)
        cdef double [:] l=np.zeros((M), dtype=DTYPE)
        self.fill_lambdas(Ia, Is, l)
        if b_matrix:
            self.noise_correlation(s, Ia, Is, l)
        if jacobian:
            self.jacobian(s, l)



    cdef fill_lambdas(self, double [:] Ia, double [:] Is, double [:] l):
        cdef:
            double [:, :] CM=self.CM
            double [:] fsa=self.fsa, beta=self.beta
            double [:] fi=self.fi
            Py_ssize_t m, n, M=self.M
        for m in range(M):
            for n in range(M):
                l[m] += beta[m]*CM[m,n]*(Ia[n]+fsa[n]*Is[n])/fi[n]

    cdef jacobian(self, double [:] s, double [:] l):
        cdef:
            Py_ssize_t m, n, M=self.M, dim=self.dim
            double [:] gIa=self.gIa, gIs=self.gIs, fsa=self.fsa, beta=self.beta
            double [:] alpha=self.alpha, balpha=1-self.alpha, fi=self.fi
            double [:, :, :, :] J = self.J
            double [:, :] CM=self.CM
        for m in range(M):
            J[0, m, 0, m] = -l[m]
            J[1, m, 0, m] = alpha[m]*l[m]
            J[2, m, 0, m] = balpha[m]*l[m]
            for n in range(M):
                J[0, m, 1, n] = -s[m]*beta[m]*CM[m, n]/fi[n]
                J[0, m, 2, n] = -s[m]*beta[m]*CM[m, n]*fsa[n]/fi[n]
                J[1, m, 1, n] = alpha[m]*s[m]*beta[m]*CM[m, n]/fi[n]
                J[1, m, 2, n] = alpha[m]*s[m]*beta[m]*CM[m, n]*fsa[n]/fi[n]
                J[2, m, 1, n] = balpha[m]*s[m]*beta[m]*CM[m, n]/fi[n]
                J[2, m, 2, n] = balpha[m]*s[m]*beta[m]*CM[m, n]*fsa[n]/fi[n]
            J[1, m, 1, m] -= gIa[m]
            J[2, m, 2, m] -= gIs[m]
        self.J_mat = self.J.reshape((dim, dim))

    cdef noise_correlation(self, double [:] s, double [:] Ia, double [:] Is, double [:] l):
        cdef:
            Py_ssize_t m, M=self.M
            double [:] gIa=self.gIa, gIs=self.gIs
            double [:] alpha=self.alpha, balpha=1-self.alpha
            double [:, :, :, :] B = self.B
        for m in range(M): # only fill in the upper triangular form
            B[0, m, 0, m] = l[m]*s[m]
            B[0, m, 1, m] =  - alpha[m]*l[m]*s[m]
            B[1, m, 1, m] = alpha[m]*l[m]*s[m] + gIa[m]*Ia[m]
            B[0, m, 2, m] = - balpha[m]*l[m]*s[m]
            B[2, m, 2, m] = balpha[m]*l[m]*s[m] + gIs[m]*Is[m]
        self.B_vec = self.B.reshape((self.dim, self.dim))[(self.rows, self.cols)]

@cython.wraparound(False)
@cython.boundscheck(False)
@cython.cdivision(True)
@cython.nonecheck(False)
cdef class SEIR(SIR_type):
    """
    Susceptible, Exposed, Infected, Removed (SEIR)

    * Ia: asymptomatic
    * Is: symptomatic

    To initialise the SEIR class,

    Parameters
    ----------
    parameters: dict
        Contains the following keys:

        alpha: float or np.array(M)
            Fraction of infected who are asymptomatic.
        beta: float
            Rate of spread of infection.
        gIa: float
            Rate of removal from asymptomatic individuals.
        gIs: float
            Rate of removal from symptomatic individuals.
        fsa: float
            Fraction by which symptomatic individuals self isolate.
        gE: float
            rate of removal from exposed individuals.
    M: int
        Number of age groups
    fi: float numpy.array
        Number of people in each compartment divided by Omega
    Omega: float, optional
        System size, e.g. total population. Default is 1.
    steps: int, optional
        The number of internal integration steps performed between the observed points (not used in tangent space inference).
        The minimal and default is 4, as required by the cubic spline fit used for interpolation.
        For robustness, set steps to be large, det_method='LSODA', lyapunov_method='LSODA'.
        For speed, set steps to be 4, det_method='RK2', lyapunov_method='euler'.
        For a combination of the two, choose something in between.
    det_method: str, optional
        The integration method used for deterministic integration.
        Choose one of 'LSODA', 'RK45', 'RK2' and 'euler'. Default is 'LSODA'.
    lyapunov_method: str, optional
        The integration method used for the integration of the Lyapunov equation for the covariance.
        Choose one of 'LSODA', 'RK45', 'RK2' and 'euler'. Default is 'LSODA'.
    """

    cdef:
        readonly np.ndarray gE
        readonly pyross.deterministic.SEIR det_model

    def __init__(self, parameters, M, fi, Omega=1, steps=4, det_method='LSODA', lyapunov_method='LSODA'):
        self.param_keys = ['alpha', 'beta', 'gE', 'gIa', 'gIs', 'fsa']
        super().__init__(parameters, 4, M, fi, Omega, steps, det_method, lyapunov_method)
        self.class_index_dict = {'S':0, 'E':1, 'Ia':2, 'Is':3}
        self.set_det_model(parameters)

    def infection_indices(self):
        return [1, 2, 3]

    def set_params(self, parameters):
        super().set_params(parameters)
        self.gE = pyross.utils.age_dep_rates(parameters['gE'], self.M, 'gE')

    def set_det_model(self, parameters):
        self.det_model = pyross.deterministic.SEIR(parameters, self.M, self.fi*self.Omega)

    def make_params_dict(self):
        parameters = {'alpha':self.alpha, 'beta':self.beta, 'gIa':self.gIa,
                            'gIs':self.gIs, 'gE':self.gE, 'fsa':self.fsa}
        return parameters


    cdef _lyapunov_fun(self, double t, double [:] sig, spline):
        cdef:
            double [:] x, s, e, Ia, Is
            Py_ssize_t M=self.M
        x = spline(t)
        s = x[0:M]
        e = x[M:2*M]
        Ia = x[2*M:3*M]
        Is = x[3*M:4*M]
        cdef double [:] l=np.zeros((M), dtype=DTYPE)
        self.fill_lambdas(Ia, Is, l)
        self.jacobian(s, l)
        self.noise_correlation(s, e, Ia, Is, l)
        self._compute_dsigdt(sig)

    cdef compute_jacobian_and_b_matrix(self, double [:] x, double t,
                                            b_matrix=True, jacobian=False):
        cdef:
            double [:] s, e, Ia, Is
            Py_ssize_t M=self.M
        s = x[0:M]
        e = x[M:2*M]
        Ia = x[2*M:3*M]
        Is = x[3*M:4*M]
        self.CM = self.contactMatrix(t)
        cdef double [:] l=np.zeros((M), dtype=DTYPE)
        self.fill_lambdas(Ia, Is, l)
        if b_matrix:
            self.noise_correlation(s, e, Ia, Is, l)
        if jacobian:
            self.jacobian(s, l)

    cdef fill_lambdas(self, double [:] Ia, double [:] Is, double [:] l):
        cdef:
            double [:, :] CM=self.CM
            double [:] fsa=self.fsa, beta=self.beta, fi=self.fi
            Py_ssize_t m, n, M=self.M
        for m in range(M):
            for n in range(M):
                l[m] += beta[m]*CM[m,n]*(Ia[n]+fsa[n]*Is[n])/fi[n]

    cdef jacobian(self, double [:] s, double [:] l):
        cdef:
            Py_ssize_t m, n, M=self.M, dim=self.dim
            double [:] gIa=self.gIa, gIs=self.gIs, gE=self.gE, fsa=self.fsa, beta=self.beta
            double [:] alpha=self.alpha, balpha=1-self.alpha, fi=self.fi
            double [:, :, :, :] J = self.J
            double [:, :] CM=self.CM
        for m in range(M):
            J[0, m, 0, m] = -l[m]
            J[1, m, 0, m] = l[m]
            J[1, m, 1, m] = - gE[m]
            J[2, m, 1, m] = alpha[m]*gE[m]
            J[2, m, 2, m] = - gIa[m]
            J[3, m, 1, m] = balpha[m]*gE[m]
            J[3, m, 3, m] = - gIs[m]
            for n in range(M):
                J[0, m, 2, n] = -s[m]*beta[m]*CM[m, n]/fi[n]
                J[0, m, 3, n] = -s[m]*beta[m]*CM[m, n]*fsa[n]/fi[n]
                J[1, m, 2, n] = s[m]*beta[m]*CM[m, n]/fi[n]
                J[1, m, 3, n] = s[m]*beta[m]*CM[m, n]*fsa[n]/fi[n]
        self.J_mat = self.J.reshape((dim, dim))

    cdef noise_correlation(self, double [:] s, double [:] e, double [:] Ia, double [:] Is, double [:] l):
        cdef:
            Py_ssize_t m, M=self.M
            double [:] gIa=self.gIa, gIs=self.gIs, gE=self.gE
            double [:] alpha=self.alpha, balpha=1-self.alpha
            double [:, :, :, :] B = self.B
        for m in range(M): # only fill in the upper triangular form
            B[0, m, 0, m] = l[m]*s[m]
            B[0, m, 1, m] =  - l[m]*s[m]
            B[1, m, 1, m] = l[m]*s[m] + gE[m]*e[m]
            B[1, m, 2, m] = -alpha[m]*gE[m]*e[m]
            B[1, m, 3, m] = -balpha[m]*gE[m]*e[m]
            B[2, m, 2, m] = alpha[m]*gE[m]*e[m]+gIa[m]*Ia[m]
            B[3, m, 3, m] = balpha[m]*gE[m]*e[m]+gIs[m]*Is[m]
        self.B_vec = self.B.reshape((self.dim, self.dim))[(self.rows, self.cols)]


@cython.wraparound(False)
@cython.boundscheck(False)
@cython.cdivision(True)
@cython.nonecheck(False)
cdef class SEAIRQ(SIR_type):
    """
    Susceptible, Exposed, Asymptomatic and infected, Infected, Removed, Quarantined (SEAIRQ)

    * Ia: asymptomatic
    * Is: symptomatic
    * E: exposed
    * A: asymptomatic and infectious
    * Q: quarantined

    To initialise the SEAIRQ class,

    Parameters
    ----------
    parameters: dict
        Contains the following keys:

        alpha: float or np.array(M)
            Fraction of infected who are asymptomatic.
        beta: float
            Rate of spread of infection.
        gIa: float
            Rate of removal from asymptomatic individuals.
        gIs: float
            Rate of removal from symptomatic individuals.
        gE: float
            rate of removal from exposed individuals.
        gA: float
            rate of removal from activated individuals.
        fsa: float
            fraction by which symptomatic individuals self isolate.
        tE: float
            testing rate and contact tracing of exposeds
        tA: float
            testing rate and contact tracing of activateds
        tIa: float
            testing rate and contact tracing of asymptomatics
        tIs: float
            testing rate and contact tracing of symptomatics
    M: int
        Number of compartments
    fi: float numpy.array
        Number of people in each compartment divided by Omega.
    Omega: float, optional
        System size, e.g. total population. Default is 1.
    steps: int, optional
        The number of internal integration steps performed between the observed points (not used in tangent space inference).
        The minimal and default is 4, as required by the cubic spline fit used for interpolation.
        For robustness, set steps to be large, det_method='LSODA', lyapunov_method='LSODA'.
        For speed, set steps to be 4, det_method='RK2', lyapunov_method='euler'.
        For a combination of the two, choose something in between.
    det_method: str, optional
        The integration method used for deterministic integration.
        Choose one of 'LSODA', 'RK45', 'RK2' and 'euler'. Default is 'LSODA'.
    lyapunov_method: str, optional
        The integration method used for the integration of the Lyapunov equation for the covariance.
        Choose one of 'LSODA', 'RK45', 'RK2' and 'euler'. Default is 'LSODA'.
    """

    cdef:
        readonly np.ndarray gE, gA, tE, tA, tIa, tIs
        readonly pyross.deterministic.SEAIRQ det_model

    def __init__(self, parameters, M, fi, Omega=1, steps=4, det_method='LSODA', lyapunov_method='LSODA'):
        self.param_keys = ['alpha', 'beta', 'gE', 'gA', \
                           'gIa', 'gIs', 'fsa', \
                           'tE', 'tA', 'tIa', 'tIs']
        super().__init__(parameters, 6, M, fi, Omega, steps, det_method, lyapunov_method)
        self.class_index_dict = {'S':0, 'E':1, 'A':2, 'Ia':3, 'Is':4, 'Q':5}
        self.set_det_model(parameters)

    def infection_indices(self):
        return [1, 2, 3, 4]


    def set_det_model(self, parameters):
        self.det_model = pyross.deterministic.SEAIRQ(parameters, self.M, self.fi*self.Omega)

    def make_params_dict(self):
        parameters = {'alpha':self.alpha,
                      'beta':self.beta,
                      'gIa':self.gIa,
                      'gIs':self.gIs,
                      'gE':self.gE,
                      'gA':self.gA,
                      'fsa': self.fsa,
                      'tS': 0,
                      'tE': self.tE,
                      'tA': self.tA,
                      'tIa': self.tIa,
                      'tIs': self.tIs
                      }
        return parameters

    cdef _lyapunov_fun(self, double t, double [:] sig, spline):
        cdef:
            double [:] x, s, e, a, Ia, Is, Q
            Py_ssize_t M=self.M
        x = spline(t)
        s = x[0:M]
        e = x[M:2*M]
        a = x[2*M:3*M]
        Ia = x[3*M:4*M]
        Is = x[4*M:5*M]
        q = x[5*M:6*M]
        cdef double [:] l=np.zeros((M), dtype=DTYPE)
        self.fill_lambdas(a, Ia, Is, l)
        self.jacobian(s, l)
        self.noise_correlation(s, e, a, Ia, Is, q, l)
        self._compute_dsigdt(sig)

    cdef compute_jacobian_and_b_matrix(self, double [:] x, double t,
                                        b_matrix=True, jacobian=False):
        cdef:
            double [:] s, e, a, Ia, Is, Q
            Py_ssize_t M=self.M
        s = x[0:M]
        e = x[M:2*M]
        a = x[2*M:3*M]
        Ia = x[3*M:4*M]
        Is = x[4*M:5*M]
        q = x[5*M:6*M]
        self.CM = self.contactMatrix(t)
        cdef double [:] l=np.zeros((M), dtype=DTYPE)
        self.fill_lambdas(a, Ia, Is, l)
        if b_matrix:
            self.noise_correlation(s, e, a, Ia, Is, q, l)
        if jacobian:
            self.jacobian(s, l)

    cdef fill_lambdas(self, double [:] a, double [:] Ia, double [:] Is, double [:] l):
        cdef:
            double [:, :] CM=self.CM
            double [:] fsa=self.fsa, beta=self.beta, fi=self.fi
            Py_ssize_t m, n, M=self.M
        for m in range(M):
            for n in range(M):
                l[m] += beta[m]*CM[m,n]*(Ia[n]+a[n]+fsa[n]*Is[n])/fi[n]

    cdef jacobian(self, double [:] s, double [:] l):
        cdef:
            Py_ssize_t m, n, M=self.M, dim=self.dim
            double [:] gE=self.gE, gA=self.gA, gIa=self.gIa, gIs=self.gIs, fsa=self.fsa
            double [:] tE=self.tE, tA=self.tE, tIa=self.tIa, tIs=self.tIs, beta=self.beta
            double [:] alpha=self.alpha, balpha=1-self.alpha, fi=self.fi
            double [:, :, :, :] J = self.J
            double [:, :] CM=self.CM
        for m in range(M):
            J[0, m, 0, m] = -l[m]
            J[1, m, 0, m] = l[m]
            J[1, m, 1, m] = - gE[m] - tE[m]
            J[2, m, 1, m] = gE[m]
            J[2, m, 2, m] = - gA[m] - tA[m]
            J[3, m, 2, m] = alpha[m]*gA[m]
            J[3, m, 3, m] = - gIa[m] - tIa[m]
            J[4, m, 2, m] = balpha[m]*gA[m]
            J[4, m, 4, m] = -gIs[m] - tIs[m]
            J[5, m, 1, m] = tE[m]
            J[5, m, 2, m] = tA[m]
            J[5, m, 3, m] = tIa[m]
            J[5, m, 4, m] = tIs[m]
            for n in range(M):
                J[0, m, 2, n] = -s[m]*beta[m]*CM[m, n]/fi[n]
                J[0, m, 3, n] = -s[m]*beta[m]*CM[m, n]/fi[n]
                J[0, m, 4, n] = -s[m]*beta[m]*CM[m, n]*fsa[n]/fi[n]
                J[1, m, 2, n] = s[m]*beta[m]*CM[m, n]/fi[n]
                J[1, m, 3, n] = s[m]*beta[m]*CM[m, n]/fi[n]
                J[1, m, 4, n] = s[m]*beta[m]*CM[m, n]*fsa[n]/fi[n]
        self.J_mat = self.J.reshape((dim, dim))

    cdef noise_correlation(self, double [:] s, double [:] e, double [:] a, double [:] Ia, double [:] Is, double [:] q, double [:] l):
        cdef:
            Py_ssize_t m, M=self.M
            double [:] beta=self.beta, gIa=self.gIa, gIs=self.gIs, gE=self.gE, gA=self.gA
            double [:] tE=self.tE, tA=self.tE, tIa=self.tIa, tIs=self.tIs
            double [:] alpha=self.alpha, balpha=1-self.alpha
            double [:, :, :, :] B = self.B
        for m in range(M): # only fill in the upper triangular form
            B[0, m, 0, m] = l[m]*s[m]
            B[0, m, 1, m] =  - l[m]*s[m]
            B[1, m, 1, m] = l[m]*s[m] + (gE[m]+tE[m])*e[m]
            B[1, m, 2, m] = -gE[m]*e[m]
            B[2, m, 2, m] = gE[m]*e[m]+(gA[m]+tA[m])*a[m]
            B[2, m, 3, m] = -alpha[m]*gA[m]*a[m]
            B[2, m, 4, m] = -balpha[m]*gA[m]*a[m]
            B[3, m, 3, m] = alpha[m]*gA[m]*a[m]+(gIa[m]+tIa[m])*Ia[m]
            B[4, m, 4, m] = balpha[m]*gA[m]*a[m] + (gIs[m]+tIs[m])*Is[m]
            B[1, m, 5, m] = -tE[m]*e[m]
            B[2, m, 5, m] = -tA[m]*a[m]
            B[3, m, 5, m] = -tIa[m]*Ia[m]
            B[4, m, 5, m] = -tIs[m]*Is[m]
            B[5, m, 5, m] = tE[m]*e[m]+tA[m]*a[m]+tIa[m]*Ia[m]+tIs[m]*Is[m]
        self.B_vec = self.B.reshape((self.dim, self.dim))[(self.rows, self.cols)]


@cython.wraparound(False)
@cython.boundscheck(False)
@cython.cdivision(True)
@cython.nonecheck(False)
cdef class SEAIRQ_testing(SIR_type):
    """
    Susceptible, Exposed, Asymptomatic and infected, Infected, Removed, Quarantined (SEAIRQ)
    Ia: asymptomatic
    Is: symptomatic
    A : Asymptomatic and infectious

    * Ia: asymptomatic
    * Is: symptomatic
    * E: exposed
    * A: asymptomatic and infectious
    * Q: quarantined

    To initialise the SEAIRQ class,

    Parameters
    ----------
    parameters: dict
        Contains the following keys:

        alpha: float or np.array(M)
            Fraction of infected who are asymptomatic.
        beta: float
            Rate of spread of infection.
        gIa: float
            Rate of removal from asymptomatic individuals.
        gIs: float
            Rate of removal from symptomatic individuals.
        gE: float
            rate of removal from exposed individuals.
        gA: float
            rate of removal from activated individuals.
        fsa: float
            fraction by which symptomatic individuals self isolate.
        ars : float
            fraction of population admissible for random and symptomatic tests
        kapE : float
            fraction of positive tests for exposed individuals
    testRate: python function
        number of tests per day and age group
    M: int
        Number of compartments
    fi: float numpy.array
        Number of people in each age group divided by Omega.
    Omega: float, optional
        System size, e.g. total population. Default is 1.
    steps: int
        The number of internal integration steps performed between the observed points (not used in tangent space inference).
        The minimal and default is 4, as required by the cubic spline fit used for interpolation.
        For robustness, set steps to be large, det_method='LSODA', lyapunov_method='LSODA'.
        For speed, set steps to be 4, det_method='RK2', lyapunov_method='euler'.
        For a combination of the two, choose something in between.
    det_method: str, optional
        The integration method used for deterministic integration.
        Choose one of 'LSODA', 'RK45', 'RK2' and 'euler'. Default is 'LSODA'.
    lyapunov_method: str, optional
        The integration method used for the integration of the Lyapunov equation for the covariance.
        Choose one of 'LSODA', 'RK45', 'RK2' and 'euler'. Default is 'LSODA'.
    """

    cdef:
        readonly np.ndarray gE, gA, ars, kapE
        readonly object testRate
        readonly pyross.deterministic.SEAIRQ_testing det_model

    def __init__(self, parameters, testRate, M, fi, Omega=1, steps=4, det_method='LSODA', lyapunov_method='LSODA'):
        self.param_keys = ['alpha', 'beta', 'gE', 'gA', \
                           'gIa', 'gIs', 'fsa', \
                           'ars', 'kapE']
        super().__init__(parameters, 6, M, fi, Omega, steps, det_method, lyapunov_method)
        self.testRate=testRate
        self.class_index_dict = {'S':0, 'E':1, 'A':2, 'Ia':3, 'Is':4, 'Q':5}
        self.make_det_model(parameters)

    def infection_indices(self):
        return (1, 2, 3, 4)

    def set_params(self, parameters):
        super().set_params(parameters)
        self.gE = pyross.utils.age_dep_rates(parameters['gE'], self.M, 'gE')
        self.gA = pyross.utils.age_dep_rates(parameters['gA'], self.M, 'gA')
        self.ars = pyross.utils.age_dep_rates(parameters['ars'], self.M, 'ars')
        self.kapE = pyross.utils.age_dep_rates(parameters['kapE'], self.M, 'kapE')


    def set_testRate(self, testRate):
        self.testRate=testRate

    def integrate(self, double [:] x0, double t1, double t2, Py_ssize_t steps, method=None, maxNumSteps=100000):
        self.det_model.set_testRate(self.testRate)
        return super().integrate(x0, t1, t2, steps, maxNumSteps=maxNumSteps, method=method)

    def make_det_model(self, parameters):
        self.det_model = pyross.deterministic.SEAIRQ_testing(parameters, self.M, self.fi*self.Omega)
        self.det_model.set_testRate(self.testRate)

    def make_params_dict(self):
        parameters = {'alpha':self.alpha,
                      'beta':self.beta,
                      'gIa':self.gIa,
                      'gIs':self.gIs,
                      'gE':self.gE,
                      'gA':self.gA,
                      'fsa': self.fsa,
                      'ars': self.ars,
                      'kapE': self.kapE
                      }
        return parameters

    cdef _lyapunov_fun(self, double t, double [:] sig, spline):
        cdef:
            double [:] x, s, e, a, Ia, Is, Q, TR
            Py_ssize_t M=self.M
        x = spline(t)
        s = x[0:M]
        e = x[M:2*M]
        a = x[2*M:3*M]
        Ia = x[3*M:4*M]
        Is = x[4*M:5*M]
        q = x[5*M:6*M]
        TR=self.testRate(t)
        cdef double [:] l=np.zeros((M), dtype=DTYPE)
        self.fill_lambdas(a, Ia, Is, l)
        self.jacobian(s, e, a, Ia, Is, q, l, TR)
        self.noise_correlation(s, e, a, Ia, Is, q, l, TR)
        self._compute_dsigdt(sig)


    cdef compute_jacobian_and_b_matrix(self, double [:] x, double t,
                                            b_matrix=True, jacobian=False):
        cdef:
            double [:] s, e, a, Ia, Is, Q, TR
            Py_ssize_t M=self.M
        s = x[0:M]
        e = x[M:2*M]
        a = x[2*M:3*M]
        Ia = x[3*M:4*M]
        Is = x[4*M:5*M]
        q = x[5*M:6*M]
        self.CM = self.contactMatrix(t)
        TR=self.testRate(t)
        cdef double [:] l=np.zeros((M), dtype=DTYPE)
        self.fill_lambdas(a, Ia, Is, l)
        if b_matrix:
            self.noise_correlation(s, e, a, Ia, Is, q, l, TR)
        if jacobian:
            self.jacobian(s, e, a, Ia, Is, q, l, TR)

    cdef fill_lambdas(self, double [:] a, double [:] Ia, double [:] Is, double [:] l):
        cdef:
            double [:, :] CM=self.CM
            double [:] fsa=self.fsa, beta=self.beta, fi=self.fi
            Py_ssize_t m, n, M=self.M
        for m in range(M):
            for n in range(M):
                l[m] += beta[m]*CM[m,n]*(Ia[n]+a[n]+fsa[n]*Is[n])/fi[n]

    cdef jacobian(self, double [:] s, double [:] e, double [:] a, double [:] Ia, double [:] Is, double [:] q, double [:] l, double [:] TR):
        cdef:
            Py_ssize_t m, n, M=self.M, dim=self.dim
            double Omega = self.Omega
            double [:] gE=self.gE, gA=self.gA, gIa=self.gIa, gIs=self.gIs, fsa=self.fsa
            double [:] ars=self.ars, kapE=self.kapE, beta=self.beta
            double t0, tE, tA, tIa, tIs
            double [:] alpha=self.alpha, balpha=1-self.alpha, fi=self.fi
            double [:, :, :, :] J = self.J
            double [:, :] CM=self.CM
        for m in range(M):
            t0 = 1./(ars[m]*(self.fi[m]-q[m]-Is[m])+Is[m])
            tE = TR[m]*ars[m]*kapE[m]*t0/Omega
            tA= TR[m]*ars[m]*t0/Omega
            tIa = TR[m]*ars[m]*t0/Omega
            tIs = TR[m]*t0/Omega

            for n in range(M):
                J[0, m, 2, n] = -s[m]*beta[m]*CM[m, n]/fi[n]
                J[0, m, 3, n] = -s[m]*beta[m]*CM[m, n]/fi[n]
                J[0, m, 4, n] = -s[m]*beta[m]*CM[m, n]*fsa[n]/fi[n]
                J[1, m, 2, n] = s[m]*beta[m]*CM[m, n]/fi[n]
                J[1, m, 3, n] = s[m]*beta[m]*CM[m, n]/fi[n]
                J[1, m, 4, n] = s[m]*beta[m]*CM[m, n]*fsa[n]/fi[n]
            J[0, m, 0, m] = -l[m]
            J[1, m, 0, m] = l[m]
            J[1, m, 1, m] = - gE[m] - tE
            J[1, m, 4, m] += (1-ars[m])*tE*t0*e[m]
            J[1, m, 5, m] = -ars[m]*tE*t0*e[m]
            J[2, m, 1, m] = gE[m]
            J[2, m, 2, m] = - gA[m] - tA
            J[2, m, 4, m] = (1-ars[m])*tA*t0*a[m]
            J[2, m, 5, m] = - ars[m]*tA*t0*a[m]
            J[3, m, 2, m] = alpha[m]*gA[m]
            J[3, m, 3, m] = - gIa[m] - tIa
            J[3, m, 4, m] = (1-ars[m])*tIa*t0*Ia[m]
            J[3, m, 5, m] = - ars[m]*tIa*t0*Ia[m]
            J[4, m, 2, m] = balpha[m]*gA[m]
            J[4, m, 4, m] = - gIs[m] - tIs + (1-ars[m])*tIs*t0*Is[m]
            J[4, m, 5, m] = - ars[m]*tIs*t0*Is[m]
            J[5, m, 1, m] = tE
            J[5, m, 2, m] = tA
            J[5, m, 3, m] = tIa
            J[5, m, 4, m] = tIs - (1-ars[m])*t0*(tE*e[m]+tA*a[m]+tIa*Ia[m]+tIs*Is[m])
            J[5, m, 5, m] = ars[m]*t0*(tE*e[m]+tA*a[m]+tIa*Ia[m]+tIs*Is[m])
        self.J_mat = self.J.reshape((dim, dim))


    cdef noise_correlation(self, double [:] s, double [:] e, double [:] a, double [:] Ia, double [:] Is, double [:] q, double [:] l, double [:] TR):
        cdef:
            Py_ssize_t m, M=self.M
            double Omega=self.Omega
            double [:] beta=self.beta, gIa=self.gIa, gIs=self.gIs, gE=self.gE, gA=self.gA
            double [:] ars=self.ars, kapE=self.kapE
            double tE, tA, tIa, tIs
            double [:] alpha=self.alpha, balpha=1-self.alpha
            double [:, :, :, :] B = self.B
        for m in range(M): # only fill in the upper triangular form
            t0 = 1./(ars[m]*(self.fi[m]-q[m]-Is[m])+Is[m])
            tE = TR[m]*ars[m]*kapE[m]*t0/Omega
            tA= TR[m]*ars[m]*t0/Omega
            tIa = TR[m]*ars[m]*t0/Omega
            tIs = TR[m]*t0/Omega

            B[0, m, 0, m] = l[m]*s[m]
            B[0, m, 1, m] =  - l[m]*s[m]
            B[1, m, 1, m] = l[m]*s[m] + (gE[m]+tE)*e[m]
            B[1, m, 2, m] = -gE[m]*e[m]
            B[2, m, 2, m] = gE[m]*e[m]+(gA[m]+tA)*a[m]
            B[2, m, 3, m] = -alpha[m]*gA[m]*a[m]
            B[2, m, 4, m] = -balpha[m]*gA[m]*a[m]
            B[3, m, 3, m] = alpha[m]*gA[m]*a[m]+(gIa[m]+tIa)*Ia[m]
            B[4, m, 4, m] = balpha[m]*gA[m]*a[m] + (gIs[m]+tIs)*Is[m]
            B[1, m, 5, m] = -tE*e[m]
            B[2, m, 5, m] = -tA*a[m]
            B[3, m, 5, m] = -tIa*Ia[m]
            B[4, m, 5, m] = -tIs*Is[m]
            B[5, m, 5, m] = tE*e[m]+tA*a[m]+tIa*Ia[m]+tIs*Is[m]
        self.B_vec = self.B.reshape((self.dim, self.dim))[(self.rows, self.cols)]




@cython.wraparound(False)
@cython.boundscheck(False)
@cython.cdivision(True)
@cython.nonecheck(False)
cdef class Spp(SIR_type):
    """User-defined epidemic model.

    To initialise the Spp model,

    Parameters
    ----------
    model_spec: dict
        A dictionary specifying the model. See `Examples`.
    parameters: dict
        A dictionary containing the model parameters.
        All parameters can be float if not age-dependent, and np.array(M,) if age-dependent
    M: int
        Number of age groups.
    fi: np.array(M) or list
        Fraction of each age group.
    Omega: int
        Total population.
    steps: int
        The number of internal integration steps performed between the observed points (not used in tangent space inference).
        The minimal is 4, as required by the cubic spline fit used for interpolation.
        For robustness, set steps to be large, det_method='LSODA', lyapunov_method='LSODA'.
        For speed, set steps to be 4, det_method='RK2', lyapunov_method='euler'.
        For a combination of the two, choose something in between.
    det_method: str, optional
        The integration method used for deterministic integration.
        Choose one of 'LSODA', 'RK45', 'RK2' and 'euler'. Default is 'LSODA'.
    lyapunov_method: str, optional
        The integration method used for the integration of the Lyapunov equation for the covariance.
        Choose one of 'LSODA', 'RK45', 'RK2' and 'euler'. Default is 'LSODA'.


    See `SIR_type` for a table of all the methods

    Examples
    --------
    An example of model_spec and parameters for SIR class with a constant influx

    >>> model_spec = {
            "classes" : ["S", "I"],
            "S" : {
                "constant"  : [ ["k"] ],
                "infection" : [ ["I", "-beta"] ]
            },
            "I" : {
                "linear"    : [ ["I", "-gamma"] ],
                "infection" : [ ["I", "beta"] ]
            }
        }
    >>> parameters = {
            'beta': 0.1,
            'gamma': 0.1,
            'k': 1,
        }
    """

    cdef:
        readonly np.ndarray constant_terms, linear_terms, infection_terms
        readonly np.ndarray parameters
        readonly pyross.deterministic.Spp det_model


    def __init__(self, model_spec, parameters, M, fi, Omega=1, steps=4,
                                    det_method='LSODA', lyapunov_method='LSODA'):
        self.param_keys = list(parameters.keys())
        res = pyross.utils.parse_model_spec(model_spec, self.param_keys)
        self.nClass = res[0]
        self.class_index_dict = res[1]
        self.constant_terms = res[2]
        self.linear_terms = res[3]
        self.infection_terms = res[4]
        super().__init__(parameters, self.nClass, M, fi, Omega, steps, det_method, lyapunov_method)
        self.det_model = pyross.deterministic.Spp(model_spec, parameters, M, fi*Omega)

    def infection_indices(self):
        cdef Py_ssize_t a = 100
        indices = set()
        linear_terms_indices = list(range(self.linear_terms.shape[0]))

        # Find all the infection terms
        for term in self.infection_terms:
            infective_index = term[1]
            indices.add(infective_index)

        # Find all the terms that turn into infection terms
        a = 100
        while a > 0:
            a = 0
            temp = linear_terms_indices.copy()
            for i in linear_terms_indices:
                product_index = self.linear_terms[i, 2]
                if product_index in indices:
                    indices.add(self.linear_terms[i, 1])
                    temp.pop(i)
            linear_terms_indices = temp
        return list(indices)

    def set_params(self, parameters):
        nParams = len(self.param_keys)
        self.parameters = np.empty((nParams, self.M), dtype=DTYPE)
        try:
            for (i, key) in enumerate(self.param_keys):
                param = parameters[key]
                self.parameters[i] = pyross.utils.age_dep_rates(param, self.M, key)
        except KeyError:
            raise Exception('The parameters passed does not contain certain keys. The keys are {}'.format(self.param_keys))

    def set_det_model(self, parameters):
        self.det_model.update_model_parameters(parameters)


    def make_params_dict(self):
        param_dict = {k:self.parameters[i] for (i, k) in enumerate(self.param_keys)}
        return param_dict

    cdef np.ndarray _get_r_from_x(self, np.ndarray x):
        cdef:
            np.ndarray r
            np.ndarray xrs=x.reshape(int(self.dim/self.M), self.M)
        if self.constant_terms.size > 0:
            r = xrs[-1,:] - np.sum(xrs[:-1,:], axis=0)
        else:
            r = self.fi - np.sum(xrs, axis=0)
        return r

    cdef _lyapunov_fun(self, double t, double [:] sig, spline):
        cdef:
            double [:] x, fi=self.fi
            Py_ssize_t nClass=self.nClass, M=self.M
            Py_ssize_t num_of_infection_terms=self.infection_terms.shape[0]
        x = spline(t)
        cdef double [:, :] l=np.zeros((num_of_infection_terms, self.M), dtype=DTYPE)
        if self.constant_terms.size > 0:
            fi = x[(nClass-1)*M:]
        self.B = np.zeros((nClass, M, nClass, M), dtype=DTYPE)
        self.J = np.zeros((nClass, M, nClass, M), dtype=DTYPE)
        self.fill_lambdas(x, l)
        self.jacobian(x, l)
        self.noise_correlation(x, l)
        self._compute_dsigdt(sig)

    cdef compute_jacobian_and_b_matrix(self, double [:] x, double t,
                                            b_matrix=True, jacobian=False):
        cdef:
            Py_ssize_t nClass=self.nClass, M=self.M
            Py_ssize_t num_of_infection_terms=self.infection_terms.shape[0]
            double [:, :] l=np.zeros((num_of_infection_terms, self.M), dtype=DTYPE)
            double [:] fi=self.fi
        self.CM = self.contactMatrix(t)
        if self.constant_terms.size > 0:
            fi = x[(nClass-1)*M:]
        self.fill_lambdas(x, l)
        if b_matrix:
            self.B = np.zeros((nClass, M, nClass, M), dtype=DTYPE)
            self.noise_correlation(x, l)
        if jacobian:
            self.J = np.zeros((nClass, M, nClass, M), dtype=DTYPE)
            self.jacobian(x, l)

    cdef fill_lambdas(self, double [:] x, double [:, :] l):
        cdef:
            double [:, :] CM=self.CM
            int [:, :] infection_terms=self.infection_terms
            double infection_rate
            double [:] fi=self.fi
            Py_ssize_t m, n, i, infective_index, index, M=self.M, num_of_infection_terms=infection_terms.shape[0]
        for i in range(num_of_infection_terms):
            infective_index = infection_terms[i, 1]
            for m in range(M):
                for n in range(M):
                    index = n + M*infective_index
                    l[i, m] += CM[m,n]*x[index]/fi[n]

    cdef jacobian(self, double [:] x, double [:, :] l):
        cdef:
            Py_ssize_t i, m, n, M=self.M, dim=self.dim
            Py_ssize_t rate_index, infective_index, product_index, reagent_index, S_index=self.class_index_dict['S']
            double [:, :, :, :] J = self.J
            double [:, :] CM=self.CM
            double [:, :] parameters=self.parameters
            int [:, :] linear_terms=self.linear_terms, infection_terms=self.infection_terms
            double [:] rate
            double [:] fi=self.fi
        # infection terms
        for i in range(infection_terms.shape[0]):
            product_index = infection_terms[i, 2]
            infective_index = infection_terms[i, 1]
            rate_index = infection_terms[i, 0]
            rate = parameters[rate_index]
            for m in range(M):
                J[S_index, m, S_index, m] -= rate[m]*l[i, m]
                if product_index>-1:
                    J[product_index, m, S_index, m] += rate[m]*l[i, m]
                for n in range(M):
                    J[S_index, m, infective_index, n] -= x[S_index*M+m]*rate[m]*CM[m, n]/fi[n]
                    if product_index>-1:
                        J[product_index, m, infective_index, n] += x[S_index*M+m]*rate[m]*CM[m, n]/fi[n]
        for i in range(linear_terms.shape[0]):
            product_index = linear_terms[i, 2]
            reagent_index = linear_terms[i, 1]
            rate_index = linear_terms[i, 0]
            rate = parameters[rate_index]
            for m in range(M):
                J[reagent_index, m, reagent_index, m] -= rate[m]
                if product_index>-1:
                    J[product_index, m, reagent_index, m] += rate[m]
        self.J_mat = self.J.reshape((dim, dim))

    cdef noise_correlation(self, double [:] x, double [:, :] l):
        cdef:
            Py_ssize_t i, m, n, M=self.M, nClass=self.nClass, class_index
            Py_ssize_t rate_index, infective_index, product_index, reagent_index, S_index=self.class_index_dict['S']
            double [:, :, :, :] B=self.B
            double [:, :] CM=self.CM
            double [:, :] parameters=self.parameters
            int [:, :] constant_terms=self.constant_terms
            int [:, :] linear_terms=self.linear_terms, infection_terms=self.infection_terms
            double [:] s, reagent, rate
            double Omega=self.Omega
        s = x[S_index*M:(S_index+1)*M]

        if self.constant_terms.size > 0:
            for i in range(constant_terms.shape[0]):
                rate_index = constant_terms[i, 0]
                class_index = constant_terms[i, 1]
                rate = parameters[rate_index]
                for m in range(M):
                    B[class_index, m, class_index, m] += rate[m]/Omega
                    B[nClass-1, m, nClass-1, m] += rate[m]/Omega

        for i in range(infection_terms.shape[0]):
            product_index = infection_terms[i, 2]
            infective_index = infection_terms[i, 1]
            rate_index = infection_terms[i, 0]
            rate = parameters[rate_index]
            for m in range(M):
                B[S_index, m, S_index, m] += rate[m]*l[i, m]*s[m]
                if product_index>-1:
                    B[S_index, m, product_index, m] -=  rate[m]*l[i, m]*s[m]
                    B[product_index, m, product_index, m] += rate[m]*l[i, m]*s[m]
                    B[product_index, m, S_index, m] -= rate[m]*l[i, m]*s[m]

        for i in range(linear_terms.shape[0]):
            product_index = linear_terms[i, 2]
            reagent_index = linear_terms[i, 1]
            reagent = x[reagent_index*M:(reagent_index+1)*M]
            rate_index = linear_terms[i, 0]
            rate = parameters[rate_index]
            for m in range(M): # only fill in the upper triangular form
                B[reagent_index, m, reagent_index, m] += rate[m]*reagent[m]
                if product_index>-1:
                    B[product_index, m, product_index, m] += rate[m]*reagent[m]
                    B[reagent_index, m, product_index, m] += -rate[m]*reagent[m]
                    B[product_index, m, reagent_index, m] += -rate[m]*reagent[m]
        self.B_vec = self.B.reshape((self.dim, self.dim))[(self.rows, self.cols)]

    def adj_RHS_mean(self, double t, double [:] lam, double [:] x0, spline):
        """RHS function for the adjoint gradient calculation of the time evolution operator."""
        cdef:
            Py_ssize_t M=self.M, nClass=self.nClass
            Py_ssize_t num_of_infection_terms=self.infection_terms.shape[0]
            double [:, :] l=np.zeros((num_of_infection_terms, self.M), dtype=DTYPE)
            double [:] fsa=self.fsa, beta=self.beta, fi=self.fi
        self.CM = self.contactMatrix(t)
        x  = spline(t)
        self.fill_lambdas(x, l)
        self.J = np.zeros((nClass, M, nClass, M), dtype=DTYPE)
        self.jacobian(x, l)
        return -np.dot(self.J_mat.T, lam )

    cpdef _obtain_time_evol_op_2(self, double [:] x0, double [:] xf, double t1, double t2):
        """
        xf is a redundant input here, added for consistency with the finite difference version '_obtain_time_evol_op'
        """
        cdef:
            Py_ssize_t steps=self.steps
            double [:,:] U=self.U
        ## Interpolate the dynamics
        if t1==t2:
            self.U = np.eye(self.dim)
        else:
            x = self.integrate(x0, t1, t2, steps)
            tsteps = np.linspace(t1, t2, steps)
            spline = make_interp_spline(tsteps, x)
            for k, row in enumerate(np.eye(self.dim)):
                a = solve_ivp(self.adj_RHS_mean, [t2,t1], row, t_eval=np.array([t1]), method='DOP853', args=(x0, spline,))
                self.U[k,:] = a.y.T[0]
        return self.U

    def lambdify_derivative_functions(self, keys):
        """Create python functions from sympy expressions"""
        M=self.M
        nClass=self.nClass
        parameters=self.parameters
        p = sympy.Matrix( sympy.symarray('p', (parameters.shape[0], parameters.shape[1]) )) ## epi-p only
        CM = sympy.Matrix( sympy.symarray('CM', (M, M)))
        fi = sympy.Matrix( sympy.symarray('fi', (1, M)))
        x=sympy.Matrix( sympy.symarray('x', (nClass,  M)))
        xi=sympy.Matrix( sympy.symarray('xi', (nClass,  M)))
        xf=sympy.Matrix( sympy.symarray('xf', (nClass,  M)))
        expr_var_list = [p, CM, fi, x]
        expr_var_list_ext = [p, CM, fi, xi, xf]

        global dA, dB, dJ, dinvcov ## instead of saving for now
        dA = sympy.lambdify(expr_var_list, self.dAd(p, keys=keys))
        dB = sympy.lambdify(expr_var_list, self.dBd(p, keys=keys))
        dJ = sympy.lambdify(expr_var_list, self.dJd(p, keys=keys))
        #dinvcov = sympy.lambdify(expr_var_list_ext, self.dinvcovelemd(p, keys=keys) )


    def dmudp(self, x0, t1, tf, steps, C, full_output=False):
        """
        calculates the derivatives of the mean traj x with respect to epi params and initial conditions.
        Note that although we can calculate the evolution operator T via adjoint gradient ODES it
        is comparable accuracy to finite difference anyway, and far slower.
        """

        def integrand(t, dummy, k, tf, xf, spline): ## can be optimized by outputting full res
            xt = spline(t)
            Tn=self._obtain_time_evol_op_2(xt, xf, t, tf) ## for inner product expression
            dAdp, _ = dA(param_values, CM_f, fi, xt.ravel())
            dAdp = np.array(dAdp)
            res=np.einsum('ij,kj->ki', Tn, dAdp)
            return res[:,k]

        fi=self.fi
        parameters=self.parameters
        param_values = self.parameters.ravel()
<<<<<<< HEAD

        keys = np.ones((parameters.shape[0], parameters.shape[1]), dtype=int) ## default to all params
=======
        
        keys = np.ones((parameters.shape[0], parameters.shape[1]), dtype=int) ## default to all epi-params
>>>>>>> 97487777
        self.lambdify_derivative_functions(keys) ## could probably check for saved functions here
        no_inferred_params = np.sum(keys)
        CM_f=self.CM.ravel()
        xd = self.integrate(x0, t1, tf, steps)
        tsteps=np.linspace(t1,tf,steps)
        spline = make_interp_spline(tsteps, xd)
        xf = spline(tf)
        T=self._obtain_time_evol_op_2(x0, xf, t1, tf)

        dmudp = np.zeros((tsteps.size, no_inferred_params, self.dim), dtype=DTYPE)
        for k in range(self.dim):
<<<<<<< HEAD
            res = solve_ivp(integrand, [t1,tf], np.zeros(no_inferred_params), method='BDF', t_eval=tsteps, first_step=(tf-t1)/steps, max_step=steps, args=(k, tf, xf, det_model, C, spline,))
            dmudp[:,:,k] = res.y.T
=======
            res = solve_ivp(integrand, [t1,tf], np.zeros(no_inferred_params), method='BDF', t_eval=tsteps, first_step=(tf-t1)/steps, max_step=steps, args=(k, tf, xf, spline,))
            dmudp[:,:,k] = res.y.T 
>>>>>>> 97487777
        if full_output==False:
            dmu  = np.concatenate((dmudp[steps-1,:,:], np.transpose(T)), axis=0)
            return dmu
        else:
            return dmudp, xd

    def dfullinvcovdp(self, x0, t1, tf, steps, det_model, C):
        """ calculates the derivatives of full inv_cov. Relies on derivatives of the elements created by dinvcovelemd() """
        fi=self.fi
        parameters=self.parameters
        param_values = self.parameters.ravel()
        
        keys = np.ones((parameters.shape[0], parameters.shape[1]), dtype=int) ## default to all epi-params
        self.lambdify_derivative_functions(keys) ## could probably check for saved functions here
        no_inferred_params = np.sum(keys)
        CM_f = C(0).ravel()
        self.set_contact_matrix(C)
        xd = self.integrate(x0, t1, tf, steps)
        time_points=np.linspace(t1,tf,steps)
        dt = time_points[1]-time_points[0]
        Nf = steps
        full_cov_inv=[[[None]*(Nf-1) for i in range(Nf-1)] for j in range(no_inferred_params)]

        for i, ti in enumerate(time_points[:steps-1]):
            tf = time_points[i]+dt # make general
            xi = xd[i]
            xf = xd[i+1]

            (ddiagdp, doffdiagdp), _ , _ = dinvcov(param_values, CM_f, fi, xi, xf)
            for k in range(no_inferred_params): ## num params
                full_cov_inv[k][i][i]   = ddiagdp[k]
                if i<Nf-2:
                    full_cov_inv[k][i][i+1] = doffdiagdp[k]
                    full_cov_inv[k][i+1][i] = np.transpose(doffdiagdp[k])
        full_cov_inv_mat = np.empty((1, (Nf-1)*self.dim, (Nf-1)*self.dim))
        
        ## Make block mat into full mat. np.sparse.bmat doesn't handle slices very well hence the workaround
        for k in range(no_inferred_params):
            f=sparse.bmat(full_cov_inv[k], format='csc').todense().copy()
            f = np.array(f).reshape((1,)+f.shape)
            full_cov_inv_mat = np.concatenate((full_cov_inv_mat, f), axis=0)
        return full_cov_inv_mat[1:]


    def FIM_sym(self,x0, t1, t2, Nf, model, C, keys=None):
        """Does the fullinfo FIM based off symbolic expressions. In development,"""
        C = self.contactMatrix

        M=self.M
        nClass=self.nClass
        num_of_infection_terms=self.infection_terms.shape[0]
        parameters=self.parameters
        xd = self.integrate(x0, 0, t2-t1, Nf)
        time_points = np.linspace(0, t2-t1, Nf)
        dt = time_points[1]  
        l = np.zeros((num_of_infection_terms,M), dtype=DTYPE)
        FIM=0
        if keys == None:
            keys = np.ones((parameters.shape[0], parameters.shape[1]), dtype=int) ## default to all params
        self.lambdify_derivative_functions(keys) 
        ## Ready the inputs for these functions
        param_values = self.parameters.ravel()
        fi = self.fi
        indices = np.triu_indices(self.dim, 1)
        for k in range(time_points.size-1):
            #print(f"Progress :\t{k/(time_points.size-1)}")
            xi, xf = xd[k], xd[k+1]
            ti = time_points[k]
            tf = ti+dt
            CM_f = C(ti).ravel() ## for generality - redundant for a constant ContactMatrix
            self.CM=C(ti)
            ## yield the required arrays
            self.fill_lambdas(xi, l)
            self.noise_correlation(xi, l)
            Bmat = self.convert_vec_to_mat(self.B_vec)
            Binv = np.linalg.inv(Bmat)
            ## yield the derivatives by calling saved functions (faster)
            dtan, dAdx = dA(param_values, CM_f, fi, xi.ravel())
            dcov, dBdx = dB(param_values, CM_f, fi, xi.ravel())
            dtan = np.array(dtan)
            dAdx = np.array(dAdx)
            dcov = np.array(dcov)
            dBdx = np.array(dBdx)
            ## Make things true symmetric where necessary
            for i in range(np.sum(keys)): ## len params
                dcov_i = dcov[i]
                dcov_i.T[indices] = dcov_i[indices]
            for i in range(self.dim): ## len params
                dBdx_i = dBdx[i]
                dBdx_i.T[indices] = dBdx_i[indices]
            ## construct d[..]dx0 and stack
            self._obtain_time_evol_op(x0, xi, t1, ti) ## initial to current time
            U=self.U

            dtandx0 = np.einsum('ij,ik->ik', U, dAdx)
            dcovdx0 = np.einsum('ji, jkl->ikl', U, dBdx)
            dtan = np.concatenate((dtan, dtandx0), axis=0)
            dcov = np.concatenate((dcov, dcovdx0), axis=0)
            ## Sum for FIM
            dmu   =  self.dmudp(x0.flatten(), t1, tf, Nf, model, C)
            dtan +=  np.einsum('lj,il->ij',dAdx, dmu) ## missing part by product rule
            dcov += np.einsum('ijk,li->ljk', dBdx, dmu)
            FIM  += np.einsum('ia, ak, jk', dtan, Binv, dtan)
            FIM  += 0.5*np.einsum('ab,ibc,cd,jda', Binv, dcov, Binv, dcov)
        return FIM

    def construct_l(self, x):
        """constructs sympy l. x is a sympy matrix"""
        M=self.M
        infection_terms=self.infection_terms
        num_of_infection_terms=infection_terms.shape[0]
        CM = sympy.Matrix( sympy.symarray('CM', (M, M)))
        fi = sympy.Matrix( sympy.symarray('fi', (1, M)))
        l = sympy.Matrix(np.zeros((num_of_infection_terms,M)))
        for i in range(num_of_infection_terms):
            infective_index = infection_terms[i, 1]
            for m in range(M):
                for n in range(M):
                    index = n + M*infective_index
                    l[i, m] += CM[m,n]*x[index]/fi[n]
        return l

    def construct_A_spp(self, x):
        """construct Spp A. x is a sympy matrix"""
        M=self.M
        nClass=self.nClass
        constant_terms=self.constant_terms
        linear_terms=self.linear_terms
        infection_terms=self.infection_terms
        x=x.reshape(1,self.dim)
        S_index=self.class_index_dict['S']
        s = x[:,S_index*M:(S_index+1)*M]
        parameters=self.parameters

        A=sympy.Matrix(np.zeros((nClass,M) ))
        l=self.construct_l(x)
        p = sympy.Matrix( sympy.symarray('p', (parameters.shape[0], parameters.shape[1]) )) ## epi-p
        for i in range(infection_terms.shape[0]):
            product_index = infection_terms[i, 2]
            infective_index = infection_terms[i, 1]
            rate_index = infection_terms[i, 0]
            rate = p[rate_index,:]
            for m in range(M):
                A[S_index, m] -= rate[m]*l[i, m]*s[m]
                if product_index>-1:
                    A[product_index, m] += rate[m]*l[i, m]*s[m]
        for i in range(linear_terms.shape[0]):
            product_index = linear_terms[i, 2]
            reagent_index = linear_terms[i, 1]
            reagent = x[:,reagent_index*M:(reagent_index+1)*M]
            rate_index = linear_terms[i, 0]
            rate = p[rate_index,:]
            for m in range(M):
                A[reagent_index, m] -= rate[m]*reagent[m]
                if product_index >-1:
                    A[product_index, m] += rate[m]*reagent[m]
        A=A.reshape(1, self.dim)
        return A


    def construct_B_spp(self, x):
        """constructs Spp B. x is a sympy array"""
        Omega=self.Omega
        M=self.M
        nClass=self.nClass
        constant_terms=self.constant_terms
        linear_terms=self.linear_terms
        infection_terms=self.infection_terms
        parameters=self.parameters
        x = x.reshape(1, self.dim)
        S_index=self.class_index_dict['S']
        s = x[:,S_index*M:(S_index+1)*M]
        B = Array(np.zeros((nClass, M, nClass, M)))
        l = self.construct_l(x)
        p = sympy.Matrix( sympy.symarray('p', (parameters.shape[0], parameters.shape[1]) )) ## epi-p
        if self.constant_terms.size > 0:
            for i in range(constant_terms.shape[0]):
                rate_index = constant_terms[i, 0]
                class_index = constant_terms[i, 1]
                rate = p[rate_index,:]
                for m in range(M):
                    B[class_index, m, class_index, m] += rate[m]/Omega
                    B[nClass-1, m, nClass-1, m] += rate[m]/Omega
        for i in range(infection_terms.shape[0]):
            product_index = infection_terms[i, 2]
            infective_index = infection_terms[i, 1]
            rate_index = infection_terms[i, 0]
            rate = p[rate_index,:]
            for m in range(M):
                B[S_index, m, S_index, m] += rate[m]*l[i, m]*s[m]
                if product_index>-1:
                    B[S_index, m, product_index, m] -=  rate[m]*l[i, m]*s[m]
                    B[product_index, m, product_index, m] += rate[m]*l[i, m]*s[m]
                    B[product_index, m, S_index, m] -= rate[m]*l[i, m]*s[m]
        for i in range(linear_terms.shape[0]):
            product_index = linear_terms[i, 2]
            reagent_index = linear_terms[i, 1]
            reagent = x[:,reagent_index*M:(reagent_index+1)*M]
            rate_index = linear_terms[i, 0]
            rate = p[rate_index,:]
            for m in range(M): # only fill in the upper triangular form
                B[reagent_index, m, reagent_index, m] += rate[m]*reagent[m]
                if product_index>-1:
                    B[product_index, m, product_index, m] += rate[m]*reagent[m]
                    B[reagent_index, m, product_index, m] += -rate[m]*reagent[m]
                    B[product_index, m, reagent_index, m] += -rate[m]*reagent[m] ## make sure the symmetrising method reassigns the Lower traingular elem
        B=B.reshape(self.dim, self.dim)
        return B

    def construct_J_spp(self, x):
        """constructs Spp J. x is a sympy matrix"""
        M=self.M
        nClass=self.nClass
        constant_terms=self.constant_terms
        linear_terms=self.linear_terms
        infection_terms=self.infection_terms
        x=x.reshape(1,self.dim)
        S_index=self.class_index_dict['S']
        s = x[:,S_index*M:(S_index+1)*M]
        parameters=self.parameters
        J = Array(np.zeros((nClass, M, nClass, M)))
        CM = sympy.Matrix( sympy.symarray('CM', (M, M)))
        fi = sympy.Matrix( sympy.symarray('fi', (1, M)))
        l = self.construct_l(x)
        p = sympy.Matrix( sympy.symarray('p', (parameters.shape[0], parameters.shape[1]) )) ## epi-p
        for i in range(infection_terms.shape[0]):
            product_index = infection_terms[i, 2]
            infective_index = infection_terms[i, 1]
            rate_index = infection_terms[i, 0]
            rate = p[rate_index,:]
            for m in range(M):
                J[S_index, m, S_index, m] -= rate[m]*l[i, m]
                if product_index>-1:
                    J[product_index, m, S_index, m] += rate[m]*l[i, m]
                for n in range(M):
                    J[S_index, m, infective_index, n] -= s[m]*rate[m]*CM[m, n]/fi[n]
                    if product_index>-1:
                        J[product_index, m, infective_index, n] += s[m]*rate[m]*CM[m, n]/fi[n]
        for i in range(linear_terms.shape[0]):
            product_index = linear_terms[i, 2]
            reagent_index = linear_terms[i, 1]
            rate_index = linear_terms[i, 0]
            rate = p[rate_index,:]
            for m in range(M):
                J[reagent_index, m, reagent_index, m] -= rate[m]
                if product_index>-1:
                    J[product_index, m, reagent_index, m] += rate[m]
        J=J.reshape(self.dim, self.dim)
        return J

    def construct_fullcov_elem(self, xi, xf, dt=1):
        """Creates a sympy version of full cov. Takes symbol and symbolic matrices"""

        xi = xi.reshape(1,self.dim)
        xf = xf.reshape(1,self.dim)

        Bi = sympy.Matrix(self.construct_B_spp(xi))
        Bf = sympy.Matrix(self.construct_B_spp(xf))
        Uf = sympy.eye(self.dim) + dt * self.construct_J_spp(xf) ## tangent space approx
        elem_diag = Inverse(Bi) + Uf.T*Inverse(Bf)*Uf
        elem_offdiag = -Uf.T*Inverse(Bf)
        return elem_diag, elem_offdiag

    def dinvcovelemd(self, p, return_x0_deriv=False, keys=None):
        """ Constuction of invcov elements in symbolic form. The inverses of B are slow, but calculating full cov elements directly is faster"""
        assert (keys is not None), "Error: integer 1-0 array 'keys' was not passed"
        M=self.M
        nClass=self.nClass
        xi=sympy.Matrix( sympy.symarray('xi', (nClass,  M)))
        xf=sympy.Matrix( sympy.symarray('xf', (nClass,  M)))
        no_inferred_params = np.sum(keys)
        d_diagdp = Array(np.zeros((no_inferred_params,self.dim,self.dim)))
        d_offdiagdp = Array(np.zeros((no_inferred_params,self.dim,self.dim)))

        rows, cols = np.where(keys==1)
        elem_diag, elem_offdiag =  self.construct_fullcov_elem(xi, xf)
        for k, (r, c) in enumerate(zip(rows, cols)):
            param = p[r,c]
            d_diagdp[k,:,:] = sympy.diff(elem_diag, param)
            d_offdiagdp[k,:,:] = sympy.diff(elem_offdiag, param)
        
        d_diagdxi = sympy.diff(elem_diag, xi)
        d_diagdxf = sympy.diff(elem_diag, xf)
        d_offdiagdxi = sympy.diff(elem_offdiag, xi)
        d_offdiagdxf = sympy.diff(elem_offdiag, xf)
        
        return (d_diagdp, d_offdiagdp), (d_diagdxi, d_offdiagdxi), (d_diagdxf, d_offdiagdxf)


    def dAd(self, p, return_x0_deriv=False, keys=None):
        """
        constructs Spp B. param is a string or sympy symbol. Most likely you'll wish to use 'all' string
        keys can be passed as a integer 0,1 numpy array which selects the parameters to be used for FIM calculation
        p is a sympy array which contains epi parameters. nParams*M due to age dependence
        [dAdp]_ij = dA_j/dp_i
        """
        assert (keys is not None), "Error: integer 1-0 array 'keys' was not passed"
        M=self.M
        nClass=self.nClass
        x=sympy.Matrix( sympy.symarray('x', (nClass,  M)))
        no_inferred_params = np.sum(keys)
        A=self.construct_A_spp(x)
        dAdp = Array(np.zeros((no_inferred_params, 1, self.dim)))
        rows, cols = np.where(keys==1)
        for k, (r, c) in enumerate(zip(rows, cols)):
            param = p[r,c]
            dAdp[k,:,:] = sympy.diff(A, param)
        dAdx = sympy.diff(A, x).reshape(self.dim, 1, self.dim)
        return dAdp[:,0,:], dAdx[:,0,:]


    def dBd(self, p, return_x0_deriv=False, keys=None):
        """
        constructs Spp B. param is a string or sympy symbol. Most likely you'll wish to use 'all' string
        keys can be passed as a integer 0,1 numpy array which selects the parameters to be used for FIM calculation
        p is a sympy array which contains epi parameters. nParams*M due to age dependence
        [dBdp]_ijk = dB_jk/dp_i
        """
        assert (keys is not None), "Error: integer 1-0 'keys' was not passed"
        M=self.M
        nClass=self.nClass
        x =sympy.Matrix( sympy.symarray('x', (nClass, M)))
        no_inferred_params = np.sum(keys)
        B=self.construct_B_spp(x)
        dBdp = Array(np.zeros((no_inferred_params, self.dim, self.dim)))
        rows, cols = np.where(keys==1)
        for k, (r, c) in enumerate(zip(rows, cols)):
            param = p[r,c]
            dBdp[k,:,:] = sympy.diff(B, param)
        dBdx = sympy.diff(B, x).reshape(self.dim, self.dim, self.dim)
        return dBdp, dBdx

    def dJd(self, p, return_x0_deriv=False, keys=None):
        """
        constructs Spp J. param is a string or sympy symbol. Most likely you'll wish to use 'all' string
        keys can be passed as a integer 0,1 numpy array which selects the parameters to be used for FIM calculation
        p is a sympy array which contains epi parameters. nParams*M due to age dependence
        [dJdp]_ijk = dJ_jk/dp_i
        """
        assert (keys is not None), "Error: integer 1-0 'keys' was not passed"
        M=self.M
        nClass=self.nClass
        x =sympy.Matrix( sympy.symarray('x', (nClass, M)))
        no_inferred_params = np.sum(keys)
        J=self.construct_J_spp(x)
        dJdp = Array(np.zeros((no_inferred_params, self.dim, self.dim)))
        rows, cols = np.where(keys==1)
        for k, (r, c) in enumerate(zip(rows, cols)):
            param = p[r,c]
            dJdp[k,:,:] = sympy.diff(J, param)
        dJdx = sympy.diff(J, x).reshape(self.dim, self.dim, self.dim)
        return dJdp, dJdx

@cython.wraparound(False)
@cython.boundscheck(False)
@cython.cdivision(True)
@cython.nonecheck(False)
cdef class SppQ(SIR_type):
    """User-defined epidemic model with quarantine stage.

    To initialise the SppQ model,

    Parameters
    ----------
    model_spec: dict
        A dictionary specifying the model. See `Examples`.
    parameters: dict
        A dictionary containing the model parameters.
        All parameters can be float if not age-dependent, and np.array(M,) if age-dependent
    testRate: python function
        number of tests per day and age group
    M: int
        Number of age groups.
    fi: np.array(M) or list
        Fraction of each age group.
    Omega: int
        Total population.
    steps: int
        The number of internal integration steps performed between the observed points (not used in tangent space inference).
        The minimal is 4, as required by the cubic spline fit used for interpolation.
        For robustness, set steps to be large, det_method='LSODA', lyapunov_method='LSODA'.
        For speed, set steps to be 4, det_method='RK2', lyapunov_method='euler'.
        For a combination of the two, choose something in between.
    det_method: str, optional
        The integration method used for deterministic integration.
        Choose one of 'LSODA', 'RK45', 'RK2' and 'euler'. Default is 'LSODA'.
    lyapunov_method: str, optional
        The integration method used for the integration of the Lyapunov equation for the covariance.
        Choose one of 'LSODA', 'RK45', 'RK2' and 'euler'. Default is 'LSODA'.


    See `SIR_type` for a table of all the methods

    Examples
    --------
    An example of model_spec and parameters for SIR class with a constant influx,
    random testing (without false positives/negatives), and quarantine

    >>> model_spec = {
            "classes" : ["S", "I"],
            "S" : {
                "infection" : [ ["I", "-beta"] ]
            },
            "I" : {
                "linear"    : [ ["I", "-gamma"] ],
                "infection" : [ ["I", "beta"] ]
            },
            "test_pos"  : [ "p_falsepos", "p_truepos", "p_falsepos"] ,
            "test_freq" : [ "tf", "tf", "tf"]
        }
    >>> parameters = {
            'beta': 0.1,
            'gamma': 0.1,
            'p_falsepos': 0
            'p_truepos': 1
            'tf': 1
        }
    """

    cdef:
        readonly np.ndarray constant_terms, linear_terms, infection_terms, test_pos, test_freq
        readonly np.ndarray parameters
        readonly Py_ssize_t nClassU, nClassUwoN
        readonly pyross.deterministic.SppQ det_model
        readonly object testRate


    def __init__(self, model_spec, parameters, testRate, M, fi, Omega=1, steps=4,
                                    det_method='LSODA', lyapunov_method='LSODA'):
        self.param_keys = list(parameters.keys())
        res = pyross.utils.parse_model_spec(model_spec, self.param_keys)
        self.nClass = res[0]
        self.class_index_dict = res[1]
        self.constant_terms = res[2]
        self.linear_terms = res[3]
        self.infection_terms = res[4]
        self.test_pos = res[5]
        self.test_freq = res[6]
        super().__init__(parameters, self.nClass, M, fi, Omega, steps, det_method, lyapunov_method)
        self.det_model = pyross.deterministic.SppQ(model_spec, parameters, M, fi*Omega)
        self.testRate =  testRate
        self.det_model.set_testRate(testRate)

        if self.constant_terms.size > 0:
            self.nClassU = self.nClass // 2 # number of unquarantined classes with constant terms
            self.nClassUwoN = self.nClassU - 1
        else:
            self.nClassU = (self.nClass - 1) // 2 # number of unquarantined classes w/o constant terms
            self.nClassUwoN = self.nClassU

    def infection_indices(self):
        cdef Py_ssize_t a = 100
        indices = set()
        linear_terms_indices = list(range(self.linear_terms.shape[0]))

        # Find all the infection terms
        for term in self.infection_terms:
            infective_index = term[1]
            indices.add(infective_index)

        # Find all the terms that turn into infection terms
        a = 100
        while a > 0:
            a = 0
            temp = linear_terms_indices.copy()
            for i in linear_terms_indices:
                product_index = self.linear_terms[i, 2]
                if product_index in indices:
                    indices.add(self.linear_terms[i, 1])
                    temp.pop(i)
            linear_terms_indices = temp
        return list(indices)



    def set_params(self, parameters):
        nParams = len(self.param_keys)
        self.parameters = np.empty((nParams, self.M), dtype=DTYPE)
        try:
            for (i, key) in enumerate(self.param_keys):
                param = parameters[key]
                self.parameters[i] = pyross.utils.age_dep_rates(param, self.M, key)
        except KeyError:
            raise Exception('The parameters passed does not contain certain keys. The keys are {}'.format(self.param_keys))

    def set_testRate(self, testRate):
        self.testRate=testRate
        self.det_model.set_testRate(testRate)

    def integrate(self, double [:] x0, double t1, double t2, Py_ssize_t steps, method=None, maxNumSteps=100000):
        self.det_model.set_testRate(self.testRate)
        return super().integrate(x0, t1, t2, steps, method, maxNumSteps)

    def set_det_model(self, parameters):
        self.det_model.update_model_parameters(parameters)
        self.det_model.set_testRate(self.testRate)

    def make_params_dict(self):
        param_dict = {k:self.parameters[i] for (i, k) in enumerate(self.param_keys)}
        return param_dict

    cdef np.ndarray _get_r_from_x(self, np.ndarray x):
        cdef:
            np.ndarray r
            np.ndarray xrs=x.reshape(int(self.dim/self.M), self.M)
        r = self.fi - xrs[-1,:] - np.sum(xrs[:self.nClassUwoN,:], axis=0) # subtract total quarantined and all non-quarantined classes
        return r

    cdef np.ndarray _get_rq_from_x(self, np.ndarray x):
        cdef:
            np.ndarray r
            np.ndarray xrs=x.reshape(int(self.dim/self.M), self.M)
        r = xrs[-1,:] - np.sum(xrs[self.nClassU:-1,:], axis=0) # subtract all quarantined classes
        return r

    cdef double _penalty_from_negative_values(self, np.ndarray x0):
        cdef:
            double eps=0.1/self.Omega, dev
            np.ndarray R_init, RQ_init
        R_init = self._get_r_from_x(x0)
        RQ_init = self._get_rq_from_x(x0)
        dev = - (np.sum(R_init[R_init<0]) + np.sum(RQ_init[RQ_init<0]) + np.sum(x0[x0<0]))
        return (dev/eps)**2 + (dev/eps)**8

    cdef calculate_test_r(self, double [:] x, double [:] r, double TR):
        cdef:
            Py_ssize_t nClass=self.nClass, nClassU=self.nClassU, nClassUwoN=self.nClassUwoN, M=self.M
            int [:] test_freq=self.test_freq
            double [:] fi=self.fi
            double Omega = self.Omega
            double ntestpop=0, tau0=0
            double [:, :] parameters=self.parameters
            Py_ssize_t m, i

        # Compute non-quarantined recovered
        r = self._get_r_from_x(np.array(x))
        # Compute normalisation of testing rates
        for m in range(M):
            for i in range(nClassUwoN):
                ntestpop += parameters[test_freq[i], m] * x[i*M+m]
            ntestpop += parameters[test_freq[nClassUwoN], m] * r[m]
        tau0 = TR / (Omega * ntestpop)
        return ntestpop, tau0

    cdef _lyapunov_fun(self, double t, double [:] sig, spline):
        cdef:
            double [:] x, fi=self.fi
            double TR
            Py_ssize_t nClass=self.nClass, nClassU=self.nClassU, M=self.M
            Py_ssize_t num_of_infection_terms=self.infection_terms.shape[0]
            double ntestpop, tau0
        x = spline(t)
        cdef double [:, :] l=np.zeros((num_of_infection_terms, self.M), dtype=DTYPE)
        cdef double [:] r=np.zeros(self.M, dtype=DTYPE)
        if self.constant_terms.size > 0:
            fi = x[(nClassU-1)*M:]
        TR = self.testRate(t)
        self.B = np.zeros((nClass, M, nClass, M), dtype=DTYPE)
        self.J = np.zeros((nClass, M, nClass, M), dtype=DTYPE)
        self.fill_lambdas(x, l)
        ntestpop, tau0 = self.calculate_test_r(x, r, TR)
        self.jacobian(x, l, r, ntestpop, tau0)
        self.noise_correlation(x, l, r, tau0)
        self._compute_dsigdt(sig)

    cdef compute_jacobian_and_b_matrix(self, double [:] x, double t,
                                        b_matrix=True, jacobian=False):
        cdef:
            Py_ssize_t nClass=self.nClass, nClassU=self.nClassU, M=self.M
            Py_ssize_t num_of_infection_terms=self.infection_terms.shape[0]
            double [:, :] l=np.zeros((num_of_infection_terms, self.M), dtype=DTYPE)
            double [:] fi=self.fi
            double TR
            double ntestpop, tau0
            double [:] r=np.zeros(self.M, dtype=DTYPE)
        self.CM = self.contactMatrix(t)
        TR = self.testRate(t)
        if self.constant_terms.size > 0:
            fi = x[(nClassU-1)*M:]
        self.fill_lambdas(x, l)
        ntestpop, tau0 = self.calculate_test_r(x, r, TR)
        if b_matrix:
            self.B = np.zeros((nClass, M, nClass, M), dtype=DTYPE)
            self.noise_correlation(x, l, r, tau0)
        if jacobian:
            self.J = np.zeros((nClass, M, nClass, M), dtype=DTYPE)
            self.jacobian(x, l, r, ntestpop, tau0)

    cdef fill_lambdas(self, double [:] x, double [:, :] l):
        cdef:
            double [:, :] CM=self.CM
            int [:, :] infection_terms=self.infection_terms
            double infection_rate
            double [:] fi=self.fi
            Py_ssize_t m, n, i, infective_index, index, M=self.M, num_of_infection_terms=infection_terms.shape[0]
        for i in range(num_of_infection_terms):
            infective_index = infection_terms[i, 1]
            for m in range(M):
                for n in range(M):
                    index = n + M*infective_index
                    l[i, m] += CM[m,n]*x[index]/fi[n]

    cdef jacobian(self, double [:] x, double [:, :] l, double [:] r, double ntestpop, double tau0):
        cdef:
            Py_ssize_t i, m, n, M=self.M, dim=self.dim
            Py_ssize_t nClass=self.nClass, nClassU=self.nClassU, nClassUwoN=self.nClassUwoN
            Py_ssize_t rate_index, infective_index, product_index, reagent_index, S_index=self.class_index_dict['S']
            double [:, :, :, :] J = self.J
            double [:, :] CM=self.CM
            double [:, :] parameters=self.parameters
            int [:, :] linear_terms=self.linear_terms, infection_terms=self.infection_terms
            int [:] test_pos=self.test_pos
            int [:] test_freq=self.test_freq
            double [:] rate
            double term, term2, term3
            double [:] fi=self.fi

        # infection terms (no infection terms in Q classes, perfect quarantine)
        for i in range(infection_terms.shape[0]):
            product_index = infection_terms[i, 2]
            infective_index = infection_terms[i, 1]
            rate_index = infection_terms[i, 0]
            rate = parameters[rate_index]
            for m in range(M):
                J[S_index, m, S_index, m] -= rate[m]*l[i, m]
                if product_index>-1:
                    J[product_index, m, S_index, m] += rate[m]*l[i, m]
                for n in range(M):
                    J[S_index, m, infective_index, n] -= x[S_index*M+m]*rate[m]*CM[m, n]/fi[n]
                    if product_index>-1:
                        J[product_index, m, infective_index, n] += x[S_index*M+m]*rate[m]*CM[m, n]/fi[n]
        # linear terms
        for i in range(linear_terms.shape[0]):
            product_index = linear_terms[i, 2]
            reagent_index = linear_terms[i, 1]
            rate_index = linear_terms[i, 0]
            rate = parameters[rate_index]
            for m in range(M):
                J[reagent_index, m, reagent_index, m] -= rate[m]
                J[reagent_index + nClassU, m, reagent_index + nClassU, m] -= rate[m]
                if product_index>-1:
                    J[product_index, m, reagent_index, m] += rate[m]
                    J[product_index + nClassU, m, reagent_index + nClassU, m] += rate[m]
        # quarantining terms
        for m in range(M):
            for i in range(nClassUwoN):
                term = tau0 * parameters[test_freq[i], m] * parameters[test_pos[i], m]
                term2 = term * x[i*M+m] / ntestpop
                J[i, m, i, m] -= term
                J[i+nClassU, m, i, m] += term
                J[nClass-1,  m, i, m] += term
                for n in range(M):
                    for j in range(nClassUwoN):
                        term3 = term2 * (parameters[test_freq[j],n] - parameters[test_freq[nClassUwoN],n])
                        J[i, m, j, n] += term3
                        J[i+nClassU, m, j, n] -= term3
                        J[nClass-1,  m, j, n] -= term3
                    term3 = term2 * parameters[test_freq[nClassUwoN],n]
                    if self.constant_terms.size > 0:
                        J[i, m, nClassUwoN, n] += term3
                        J[i+nClassU, m, nClassUwoN, n] -= term3
                        J[nClass-1,  m, nClassUwoN, n] -= term3
                    J[i, m, nClass-1, n] -= term3
                    J[i+nClassU, m, nClass-1, n] += term3
                    J[nClass-1,  m, nClass-1, n] += term3
            term = tau0 * parameters[test_freq[nClassUwoN], m] * parameters[test_pos[nClassUwoN], m]
            term2 = term * r[m] / ntestpop
            for j in range(nClassUwoN):
                J[nClass-1, m, j, m] -= term
            if self.constant_terms.size > 0:
                J[nClass-1, m, nClassUwoN, m] += term
            J[nClass-1, m, nClass-1, m] -= term
            for n in range(M):
                for j in range(nClassUwoN):
                    term3 = term2 * (parameters[test_freq[j],n] - parameters[test_freq[nClassUwoN],n])
                    J[nClass-1,  m, j, n] -= term3
                term3 = term2 * parameters[test_freq[nClassUwoN],n]
                if self.constant_terms.size > 0:
                    J[nClass-1,  m, nClassUwoN, n] -= term3
                J[nClass-1,  m, nClass-1, n] += term3



        self.J_mat = self.J.reshape((dim, dim))

    cdef noise_correlation(self, double [:] x, double [:, :] l, double [:] r, double tau0):
        cdef:
            Py_ssize_t i, m, n, M=self.M, class_index
            Py_ssize_t nClass=self.nClass, nClassU=self.nClassU, nClassUwoN=self.nClassUwoN
            Py_ssize_t rate_index, infective_index, product_index, reagent_index, S_index=self.class_index_dict['S']
            double [:, :, :, :] B=self.B
            double [:, :] CM=self.CM
            double [:, :] parameters=self.parameters
            int [:, :] constant_terms=self.constant_terms
            int [:, :] linear_terms=self.linear_terms, infection_terms=self.infection_terms
            int [:] test_pos=self.test_pos
            int [:] test_freq=self.test_freq
            double [:] s, reagent, rate
            double term
            double Omega=self.Omega
        s = x[S_index*M:(S_index+1)*M]

        if self.constant_terms.size > 0:
            for i in range(constant_terms.shape[0]):
                rate_index = constant_terms[i, 0]
                class_index = constant_terms[i, 1]
                rate = parameters[rate_index]
                for m in range(M):
                    B[class_index, m, class_index, m] += rate[m]/Omega
                    B[nClass-1, m, nClass-1, m] += rate[m]/Omega

        for i in range(infection_terms.shape[0]):
            product_index = infection_terms[i, 2]
            infective_index = infection_terms[i, 1]
            rate_index = infection_terms[i, 0]
            rate = parameters[rate_index]
            for m in range(M):
                B[S_index, m, S_index, m] += rate[m]*l[i, m]*s[m]
                if product_index>-1:
                    B[S_index, m, product_index, m] -=  rate[m]*l[i, m]*s[m]
                    B[product_index, m, product_index, m] += rate[m]*l[i, m]*s[m]
                    B[product_index, m, S_index, m] -= rate[m]*l[i, m]*s[m]

        for i in range(linear_terms.shape[0]):
            product_index = linear_terms[i, 2]
            reagent_index = linear_terms[i, 1]
            reagent = x[reagent_index*M:(reagent_index+1)*M]
            rate_index = linear_terms[i, 0]
            rate = parameters[rate_index]
            for m in range(M): # only fill in the upper triangular form
                B[reagent_index, m, reagent_index, m] += rate[m]*reagent[m]
                if product_index>-1:
                    B[product_index, m, product_index, m] += rate[m]*reagent[m]
                    B[reagent_index, m, product_index, m] += -rate[m]*reagent[m]
                    B[product_index, m, reagent_index, m] += -rate[m]*reagent[m]
            # same transitions in Q classes
            reagent = x[(reagent_index+nClassU)*M:((reagent_index+nClassU)+1)*M]
            for m in range(M): # only fill in the upper triangular form
                B[reagent_index+nClassU, m, reagent_index+nClassU, m] += rate[m]*reagent[m]
                if product_index>-1:
                    B[product_index+nClassU, m, product_index+nClassU, m] += rate[m]*reagent[m]
                    B[reagent_index+nClassU, m, product_index+nClassU, m] += -rate[m]*reagent[m]
                    B[product_index+nClassU, m, reagent_index+nClassU, m] += -rate[m]*reagent[m]

        for m in range(M):
            for i in range(nClassUwoN): # only fill in the upper triangular form
                term = tau0 * parameters[test_freq[i], m] * parameters[test_pos[i], m] * x[m+M*i]
                B[i, m, i, m] += term
                B[i+nClassU, m, i+nClassU, m] += term
                B[nClass-1, m, nClass-1, m] += term
                B[i, m, i+nClassU, m] -= term
                B[i+nClassU, m, i, m] -= term
                B[i, m, nClass-1, m] -= term
                B[nClass-1, m, i, m] -= term
                B[i+nClassU, m, nClass-1, m] += term
                B[nClass-1, m, i+nClassU, m] += term
            term = tau0 * parameters[test_freq[nClassUwoN], m] * parameters[test_pos[nClassUwoN], m] * r[m]
            B[nClass-1, m, nClass-1, m] += term


        self.B_vec = self.B.reshape((self.dim, self.dim))[(self.rows, self.cols)]<|MERGE_RESOLUTION|>--- conflicted
+++ resolved
@@ -3099,13 +3099,8 @@
         fi=self.fi
         parameters=self.parameters
         param_values = self.parameters.ravel()
-<<<<<<< HEAD
 
         keys = np.ones((parameters.shape[0], parameters.shape[1]), dtype=int) ## default to all params
-=======
-        
-        keys = np.ones((parameters.shape[0], parameters.shape[1]), dtype=int) ## default to all epi-params
->>>>>>> 97487777
         self.lambdify_derivative_functions(keys) ## could probably check for saved functions here
         no_inferred_params = np.sum(keys)
         CM_f=self.CM.ravel()
@@ -3117,13 +3112,8 @@
 
         dmudp = np.zeros((tsteps.size, no_inferred_params, self.dim), dtype=DTYPE)
         for k in range(self.dim):
-<<<<<<< HEAD
-            res = solve_ivp(integrand, [t1,tf], np.zeros(no_inferred_params), method='BDF', t_eval=tsteps, first_step=(tf-t1)/steps, max_step=steps, args=(k, tf, xf, det_model, C, spline,))
+            res = solve_ivp(integrand, [t1,tf], np.zeros(no_inferred_params), method='BDF', t_eval=tsteps, first_step=(tf-t1)/steps, max_step=steps, args=(k, tf, xf, spline,))
             dmudp[:,:,k] = res.y.T
-=======
-            res = solve_ivp(integrand, [t1,tf], np.zeros(no_inferred_params), method='BDF', t_eval=tsteps, first_step=(tf-t1)/steps, max_step=steps, args=(k, tf, xf, spline,))
-            dmudp[:,:,k] = res.y.T 
->>>>>>> 97487777
         if full_output==False:
             dmu  = np.concatenate((dmudp[steps-1,:,:], np.transpose(T)), axis=0)
             return dmu
@@ -3135,7 +3125,7 @@
         fi=self.fi
         parameters=self.parameters
         param_values = self.parameters.ravel()
-        
+
         keys = np.ones((parameters.shape[0], parameters.shape[1]), dtype=int) ## default to all epi-params
         self.lambdify_derivative_functions(keys) ## could probably check for saved functions here
         no_inferred_params = np.sum(keys)
@@ -3159,7 +3149,7 @@
                     full_cov_inv[k][i][i+1] = doffdiagdp[k]
                     full_cov_inv[k][i+1][i] = np.transpose(doffdiagdp[k])
         full_cov_inv_mat = np.empty((1, (Nf-1)*self.dim, (Nf-1)*self.dim))
-        
+
         ## Make block mat into full mat. np.sparse.bmat doesn't handle slices very well hence the workaround
         for k in range(no_inferred_params):
             f=sparse.bmat(full_cov_inv[k], format='csc').todense().copy()
@@ -3178,12 +3168,12 @@
         parameters=self.parameters
         xd = self.integrate(x0, 0, t2-t1, Nf)
         time_points = np.linspace(0, t2-t1, Nf)
-        dt = time_points[1]  
+        dt = time_points[1]
         l = np.zeros((num_of_infection_terms,M), dtype=DTYPE)
         FIM=0
         if keys == None:
             keys = np.ones((parameters.shape[0], parameters.shape[1]), dtype=int) ## default to all params
-        self.lambdify_derivative_functions(keys) 
+        self.lambdify_derivative_functions(keys)
         ## Ready the inputs for these functions
         param_values = self.parameters.ravel()
         fi = self.fi
@@ -3404,12 +3394,12 @@
             param = p[r,c]
             d_diagdp[k,:,:] = sympy.diff(elem_diag, param)
             d_offdiagdp[k,:,:] = sympy.diff(elem_offdiag, param)
-        
+
         d_diagdxi = sympy.diff(elem_diag, xi)
         d_diagdxf = sympy.diff(elem_diag, xf)
         d_offdiagdxi = sympy.diff(elem_offdiag, xi)
         d_offdiagdxf = sympy.diff(elem_offdiag, xf)
-        
+
         return (d_diagdp, d_offdiagdp), (d_diagdxi, d_offdiagdxi), (d_diagdxf, d_offdiagdxf)
 
 
