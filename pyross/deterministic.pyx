--- conflicted
+++ resolved
@@ -20,11 +20,7 @@
     cdef:
         readonly int N, M,
         readonly double alpha, beta, gIa, gIs, fsa
-<<<<<<< HEAD
-        readonly np.ndarray rp0, Ni, drpdt, lld, CM, CC
-=======
         readonly np.ndarray rp0, Ni, drpdt, lld, CM, FM, CC
->>>>>>> 23226a58
 
     def __init__(self, parameters, M, Ni):
         self.alpha = parameters.get('alpha')                    # fraction of asymptomatic infectives
@@ -54,10 +50,7 @@
             double [:] Ni   = self.Ni
             double [:] ld   = self.lld
             double [:,:] CM = self.CM
-<<<<<<< HEAD
-=======
             double [:]   FM = self.FM
->>>>>>> 23226a58
             double [:] X    = self.drpdt
 
         for i in prange(M, nogil=True):
@@ -71,11 +64,7 @@
         return
 
 
-<<<<<<< HEAD
-    def simulate(self, S0, Ia0, Is0, contactMatrix, Tf, Nf, Ti=0, integrator='odeint', filename='None'):
-=======
     def simulate(self, S0, Ia0, Is0, contactMatrix, Tf, Nf, integrator='odeint', filename='None', seedRate=None):
->>>>>>> 23226a58
         from scipy.integrate import odeint
 
         def rhs0(rp, t):
@@ -87,11 +76,7 @@
             self.CM = contactMatrix(t)
             return self.drpdt
 
-<<<<<<< HEAD
-        time_points=np.linspace(Ti, Tf, Nf);  ## intervals at which output is returned by integrator.
-=======
         time_points=np.linspace(0, Tf, Nf);  ## intervals at which output is returned by integrator.
->>>>>>> 23226a58
         u = odeint(rhs0, np.concatenate((S0, Ia0, Is0)), time_points, mxstep=5000000)
         #elif integrator=='odespy-vode':
         #    import odespy
@@ -250,11 +235,7 @@
     cdef:
         readonly int N, M,
         readonly double alpha, beta, gIa, gIs, gE, fsa
-<<<<<<< HEAD
-        readonly np.ndarray rp0, Ni, drpdt, lld, CM, CC
-=======
         readonly np.ndarray rp0, Ni, drpdt, lld, CM, CC, FM
->>>>>>> 23226a58
 
     def __init__(self, parameters, M, Ni):
         self.alpha = parameters.get('alpha')                    # fraction of asymptomatic infectives
@@ -286,10 +267,7 @@
             double [:] Ni   = self.Ni
             double [:] ld   = self.lld
             double [:,:] CM = self.CM
-<<<<<<< HEAD
-=======
             double [:]   FM = self.FM
->>>>>>> 23226a58
             double [:] X    = self.drpdt
 
         for i in prange(M, nogil=True):
@@ -304,11 +282,7 @@
         return
 
 
-<<<<<<< HEAD
-    def simulate(self, S0, E0, Ia0, Is0, contactMatrix, Tf, Nf, Ti=0, integrator='odeint', filename='None'):
-=======
     def simulate(self, S0, E0, Ia0, Is0, contactMatrix, Tf, Nf, integrator='odeint', filename='None', seedRate=None):
->>>>>>> 23226a58
         from scipy.integrate import odeint
 
         def rhs0(rp, t):
@@ -320,11 +294,7 @@
             self.CM = contactMatrix(t)
             return self.drpdt
 
-<<<<<<< HEAD
-        time_points=np.linspace(Ti, Tf, Nf);  ## intervals at which output is returned by integrator.
-=======
         time_points=np.linspace(0, Tf, Nf);  ## intervals at which output is returned by integrator.
->>>>>>> 23226a58
         u = odeint(rhs0, np.concatenate((S0, E0, Ia0, Is0)), time_points, mxstep=5000000)
         #elif integrator=='odespy-vode':
         #    import odespy
@@ -359,11 +329,7 @@
     cdef:
         readonly int N, M,
         readonly double alpha, beta, gIa, gIs, gE, gAA, gAS, fsa
-<<<<<<< HEAD
-        readonly np.ndarray rp0, Ni, drpdt, lld, CM, CC
-=======
         readonly np.ndarray rp0, Ni, drpdt, lld, CM, CC, FM
->>>>>>> 23226a58
 
     def __init__(self, parameters, M, Ni):
         self.alpha = parameters.get('alpha')                    # fraction of asymptomatic infectives
@@ -400,10 +366,7 @@
             double [:] Ni   = self.Ni
             double [:] ld   = self.lld
             double [:,:] CM = self.CM
-<<<<<<< HEAD
-=======
             double [:]   FM = self.FM
->>>>>>> 23226a58
             double [:] X    = self.drpdt
 
         for i in prange(M, nogil=True):
@@ -411,24 +374,15 @@
             for j in prange(M):
                  bb += beta*(CM[i,j]*Ia[j]+fsa*CM[i,j]*Is[j])/Ni[j]
             aa = bb*S[i]
-<<<<<<< HEAD
-            X[i]     = -aa
-            X[i+M]   =  aa      - gE       *E[i]
-=======
             X[i]     = -aa - FM[i]
             X[i+M]   =  aa      - gE       *E[i] + FM[i]
->>>>>>> 23226a58
             X[i+2*M] = gE* E[i] - (gAA+gAS)*A[i]
             X[i+3*M] = gAA*A[i] - gIa     *Ia[i]
             X[i+4*M] = gAS*A[i] - gIs     *Is[i]
         return
 
 
-<<<<<<< HEAD
-    def simulate(self, S0, E0, A0, Ia0, Is0, contactMatrix, Tf, Nf, Ti=0, integrator='odeint', filename='None'):
-=======
     def simulate(self, S0, E0, A0, Ia0, Is0, contactMatrix, Tf, Nf, integrator='odeint', filename='None', seedRate=None):
->>>>>>> 23226a58
         from scipy.integrate import odeint
 
         def rhs0(rp, t):
@@ -440,11 +394,7 @@
             self.CM = contactMatrix(t)
             return self.drpdt
 
-<<<<<<< HEAD
-        time_points=np.linspace(Ti, Tf, Nf);  ## intervals at which output is returned by integrator.
-=======
         time_points=np.linspace(0, Tf, Nf);  ## intervals at which output is returned by integrator.
->>>>>>> 23226a58
         u = odeint(rhs0, np.concatenate((S0, E0, A0, Ia0, Is0)), time_points, mxstep=5000000)
         #elif integrator=='odespy-vode':
         #    import odespy
@@ -480,11 +430,7 @@
         readonly int N, M,
         readonly double alpha, beta, gIa, gIs, gE, gAA, gAS, fsa
         readonly double tS, tE, tA, tIa, tIs
-<<<<<<< HEAD
-        readonly np.ndarray rp0, Ni, drpdt, lld, CM, CC
-=======
         readonly np.ndarray rp0, Ni, drpdt, lld, CM, CC, FM
->>>>>>> 23226a58
 
     def __init__(self, parameters, M, Ni):
         self.alpha = parameters.get('alpha')                    # fraction of asymptomatic infectives
@@ -529,10 +475,7 @@
             double [:] Ni   = self.Ni
             double [:] ld   = self.lld
             double [:,:] CM = self.CM
-<<<<<<< HEAD
-=======
             double [:]   FM = self.FM
->>>>>>> 23226a58
             double [:] X    = self.drpdt
 
         for i in prange(M, nogil=True):
@@ -548,11 +491,7 @@
         return
 
 
-<<<<<<< HEAD
-    def simulate(self, S0, E0, A0, Ia0, Is0, contactMatrix, Tf, Nf, Ti=0, integrator='odeint', filename='None'):
-=======
     def simulate(self, S0, E0, A0, Ia0, Is0, contactMatrix, Tf, Nf, integrator='odeint', filename='None', seedRate=None):
->>>>>>> 23226a58
         from scipy.integrate import odeint
 
         def rhs0(rp, t):
@@ -564,11 +503,7 @@
             self.CM = contactMatrix(t)
             return self.drpdt
 
-<<<<<<< HEAD
-        time_points=np.linspace(Ti, Tf, Nf);  ## intervals at which output is returned by integrator.
-=======
         time_points=np.linspace(0, Tf, Nf);  ## intervals at which output is returned by integrator.
->>>>>>> 23226a58
         u = odeint(rhs0, np.concatenate((S0, E0, A0, Ia0, Is0)), time_points, mxstep=5000000)
         #elif integrator=='odespy-vode':
         #    import odespy
@@ -585,10 +520,6 @@
             data={'X':u, 't':time_points, 'N':self.N, 'M':self.M,'alpha':self.alpha,'beta':self.beta,'gIa':self.gIa,'gIs':self.gIs,'gE':self.gE,'gAA':self.gAA,'gAS':self.gAS,'tS':self.tS,'tE':self.tE,'tIa':self.tIa,'tIs':self.tIs}
             savemat(filename, {'X':u, 't':time_points, 'N':self.N, 'M':self.M,'alpha':self.alpha,'beta':self.beta,'gIa':self.gIa,'gIs':self.gIs,'gE':self.gE,'gAA':self.gAA,'gAS':self.gAS,'tS':self.tS,'tE':self.tE,'tIa':self.tIa,'tIs':self.tIs})
         return data
-<<<<<<< HEAD
-
-=======
->>>>>>> 23226a58
 
 
 
@@ -601,19 +532,11 @@
     """
     Susceptible, Infected, Recovered (SIkR)
     method of k-stages of I
-<<<<<<< HEAD
-    See: Lloyd, Theoretical Population Biology 60, 59􏰈71 (2001), doi:10.1006􏰅tpbi.2001.1525.
-=======
->>>>>>> 23226a58
     """
     cdef:
         readonly int N, M, kk
         readonly double alpha, beta, gI, fsa
-<<<<<<< HEAD
-        readonly np.ndarray rp0, Ni, drpdt, lld, CM, CC
-=======
         readonly np.ndarray rp0, Ni, drpdt, lld, CM, CC, FM
->>>>>>> 23226a58
 
     def __init__(self, parameters, M, Ni):
         self.alpha = parameters.get('alpha')                    # fraction of asymptomatic infectives
@@ -636,19 +559,12 @@
         cdef:
             int N=self.N, M=self.M, i, j, jj, kk=self.kk
             double alpha=self.alpha, beta=self.beta, gI=self.kk*self.gI, aa, bb
-<<<<<<< HEAD
-            double fsa=self.fsa, alphab=1-self.alpha,gIs=self.gIs
-=======
->>>>>>> 23226a58
             double [:] S    = rp[0  :M]
             double [:] I    = rp[M  :(kk+1)*M]
             double [:] Ni   = self.Ni
             double [:] ld   = self.lld
             double [:,:] CM = self.CM
-<<<<<<< HEAD
-=======
             double [:]   FM = self.FM
->>>>>>> 23226a58
             double [:] X    = self.drpdt
 
         for i in prange(M, nogil=True):
@@ -665,11 +581,7 @@
         return
 
 
-<<<<<<< HEAD
-    def simulate(self, S0, I0, contactMatrix, Tf, Nf, Ti=0, integrator='odeint', filename='None'):
-=======
     def simulate(self, S0, I0, contactMatrix, Tf, Nf, integrator='odeint', filename='None', seedRate=None):
->>>>>>> 23226a58
         from scipy.integrate import odeint
 
         def rhs0(rp, t):
@@ -681,11 +593,7 @@
             self.CM = contactMatrix(t)
             return self.drpdt
 
-<<<<<<< HEAD
-        time_points=np.linspace(Ti, Tf, Nf);  ## intervals at which output is returned by integrator.
-=======
         time_points=np.linspace(0, Tf, Nf);  ## intervals at which output is returned by integrator.
->>>>>>> 23226a58
         u = odeint(rhs0, np.concatenate((S0, I0)), time_points, mxstep=5000000)
         #elif integrator=='odespy-vode':
         #    import odespy
@@ -695,8 +603,6 @@
         #    solver.set_initial_condition(self.rp0)
         #    u, time_points = solver.solve(time_points)
 
-<<<<<<< HEAD
-=======
         if filename=='None':
             data={'X':u, 't':time_points, 'N':self.N, 'M':self.M,'alpha':self.alpha, 'beta':self.beta,'gI':self.gI, 'k':self.kk }
         else:
@@ -809,7 +715,6 @@
         #    solver.set_initial_condition(self.rp0)
         #    u, time_points = solver.solve(time_points)
 
->>>>>>> 23226a58
         if filename=='None':
             data={'X':u, 't':time_points, 'N':self.N, 'M':self.M,'alpha':self.alpha, 'beta':self.beta,'gI':self.gI, 'k':self.kk }
         else:
